// Copyright (c) 2018 Ultimaker B.V.
// Cura is released under the terms of the LGPLv3 or higher.

import QtQuick 2.10
import QtQuick.Controls 1.4
import QtQuick.Controls.Styles 1.4

import UM 1.1 as UM

QtObject
{
    property Component print_setup_header_button: Component
    {
        ButtonStyle
        {
            background: Rectangle
            {
                color:
                {
                    if(control.enabled)
                    {
                        if(control.valueError)
                        {
                            return Theme.getColor("setting_validation_error_background");
                        }
                        else if(control.valueWarning)
                        {
                            return Theme.getColor("setting_validation_warning_background");
                        }
                        else
                        {
                            return Theme.getColor("setting_control");
                        }
                    }
                    else
                    {
                        return Theme.getColor("setting_control_disabled");
                    }
                }

                radius: UM.Theme.getSize("setting_control_radius").width
                border.width: Theme.getSize("default_lining").width
                border.color:
                {
                    if (control.enabled)
                    {
                        if (control.valueError)
                        {
                            return Theme.getColor("setting_validation_error");
                        }
                        else if (control.valueWarning)
                        {
                            return Theme.getColor("setting_validation_warning");
                        }
                        else if (control.hovered)
                        {
                            return Theme.getColor("setting_control_border_highlight");
                        }
                        else
                        {
                            return Theme.getColor("setting_control_border");
                        }
                    }
                    else
                    {
                        return Theme.getColor("setting_control_disabled_border");
                    }
                }
                UM.RecolorImage
                {
                    id: downArrow
                    anchors.verticalCenter: parent.verticalCenter
                    anchors.right: parent.right
                    anchors.rightMargin: Theme.getSize("default_margin").width
                    width: Theme.getSize("standard_arrow").width
                    height: Theme.getSize("standard_arrow").height
                    sourceSize.height: width
                    color: control.enabled ? Theme.getColor("setting_control_button") : Theme.getColor("setting_category_disabled_text")
                    source: Theme.getIcon("arrow_bottom")
                }
                Label
                {
                    id: printSetupComboBoxLabel
                    color: control.enabled ? Theme.getColor("setting_control_text") : Theme.getColor("setting_control_disabled_text")
                    text: control.text;
                    elide: Text.ElideRight;
                    anchors.left: parent.left;
                    anchors.leftMargin: Theme.getSize("setting_unit_margin").width
                    anchors.right: downArrow.left;
                    anchors.rightMargin: control.rightMargin;
                    anchors.verticalCenter: parent.verticalCenter;
                    font: Theme.getFont("default")
                }
            }
            label: Label{}
        }
    }

    property Component main_window_header_tab: Component
    {
        ButtonStyle
        {
            // This property will be back-propagated when the width of the label is calculated
            property var buttonWidth: 0

            background: Item
            {
                implicitHeight: control.height
                implicitWidth: buttonWidth
                Rectangle
                {
                    id: buttonFace
                    implicitHeight: parent.height
                    implicitWidth: parent.width
                    radius: UM.Theme.getSize("action_button_radius").width

                    color:
                    {
                        if (control.checked)
                        {
                            return UM.Theme.getColor("main_window_header_button_background_active")
                        }
                        else
                        {
                            if (control.hovered)
                            {
                                return UM.Theme.getColor("main_window_header_button_background_hovered")
                            }
                            return UM.Theme.getColor("main_window_header_button_background_inactive")
                        }
                    }
                }
            }

            label: Item
            {
                id: contents
                anchors.horizontalCenter: parent.horizontalCenter
                anchors.verticalCenter: parent.verticalCenter
                height: control.height
                width: buttonLabel.width + 4 * UM.Theme.getSize("default_margin").width

                Label
                {
                    id: buttonLabel
                    text: control.text
                    anchors.verticalCenter: parent.verticalCenter
                    anchors.horizontalCenter: parent.horizontalCenter
                    font: UM.Theme.getFont("medium")
                    color:
                    {
                        if (control.checked)
                        {
                            return UM.Theme.getColor("main_window_header_button_text_active")
                        }
                        else
                        {
                            if (control.hovered)
                            {
                                return UM.Theme.getColor("main_window_header_button_text_hovered")
                            }
                            return UM.Theme.getColor("main_window_header_button_text_inactive")
                        }
                    }
                }
                Component.onCompleted:
                {
                    buttonWidth = width
                }
            }
        }
    }

    property Component tool_button: Component
    {
        ButtonStyle
        {
            background: Item
            {
                implicitWidth: Theme.getSize("button").width
                implicitHeight: Theme.getSize("button").height

                UM.PointingRectangle
                {
                    id: button_tooltip

                    anchors.left: parent.right
                    anchors.leftMargin: Theme.getSize("button_tooltip_arrow").width * 2
                    anchors.verticalCenter: parent.verticalCenter

                    target: Qt.point(parent.x, y + Math.round(height/2))
                    arrowSize: Theme.getSize("button_tooltip_arrow").width
                    color: Theme.getColor("button_tooltip")
                    opacity: control.hovered ? 1.0 : 0.0;
                    visible: control.text != ""

                    width: control.hovered ? button_tip.width + Theme.getSize("button_tooltip").width : 0
                    height: Theme.getSize("button_tooltip").height

                    Behavior on width { NumberAnimation { duration: 100; } }
                    Behavior on opacity { NumberAnimation { duration: 100; } }

                    Label
                    {
                        id: button_tip

                        anchors.horizontalCenter: parent.horizontalCenter
                        anchors.verticalCenter: parent.verticalCenter

                        text: control.text;
<<<<<<< HEAD
                        font: Theme.getFont("default")
=======
                        font: Theme.getFont("button_tooltip")
>>>>>>> 6987d5ff
                        color: Theme.getColor("tooltip_text")
                    }
                }

                Rectangle
                {
                    id: buttonFace

                    anchors.fill: parent
                    property bool down: control.pressed || (control.checkable && control.checked)

                    color:
                    {
                        if(control.customColor !== undefined && control.customColor !== null)
                        {
                            return control.customColor
                        }
                        else if(control.checkable && control.checked && control.hovered)
                        {
                            return Theme.getColor("toolbar_button_active_hover")
                        }
                        else if(control.pressed || (control.checkable && control.checked))
                        {
                            return Theme.getColor("toolbar_button_active")
                        }
                        else if(control.hovered)
                        {
                            return Theme.getColor("toolbar_button_hover")
                        }
                        return Theme.getColor("toolbar_background")
                    }
                    Behavior on color { ColorAnimation { duration: 50; } }

                    border.width: (control.hasOwnProperty("needBorder") && control.needBorder) ? Theme.getSize("default_lining").width : 0
                    border.color: Theme.getColor("lining")
                }
            }

            label: Item
            {
                UM.RecolorImage
                {
                    anchors.centerIn: parent
                    opacity: control.enabled ? 1.0 : 0.2
                    source: control.iconSource
                    width: Theme.getSize("button_icon").width
                    height: Theme.getSize("button_icon").height
                    color: Theme.getColor("toolbar_button_text")

                    sourceSize: Theme.getSize("button_icon")
                }
            }
        }
    }

    property Component progressbar: Component
    {
        ProgressBarStyle
        {
            background: Rectangle
            {
                implicitWidth: Theme.getSize("message").width - (Theme.getSize("default_margin").width * 2)
                implicitHeight: Theme.getSize("progressbar").height
                color: control.hasOwnProperty("backgroundColor") ? control.backgroundColor : Theme.getColor("progressbar_background")
                radius: Theme.getSize("progressbar_radius").width
            }
            progress: Rectangle
            {
                color:
                {
                    if(control.indeterminate)
                    {
                        return "transparent";
                    }
                    else if(control.hasOwnProperty("controlColor"))
                    {
                        return  control.controlColor;
                    }
                    else
                    {
                        return Theme.getColor("progressbar_control");
                    }
                }
                radius: Theme.getSize("progressbar_radius").width
                Rectangle
                {
                    radius: Theme.getSize("progressbar_radius").width
                    color: control.hasOwnProperty("controlColor") ? control.controlColor : Theme.getColor("progressbar_control")
                    width: Theme.getSize("progressbar_control").width
                    height: Theme.getSize("progressbar_control").height
                    visible: control.indeterminate

                    SequentialAnimation on x
                    {
                        id: xAnim
                        property int animEndPoint: Theme.getSize("message").width - Math.round((Theme.getSize("default_margin").width * 2.5)) - Theme.getSize("progressbar_control").width
                        running: control.indeterminate && control.visible
                        loops: Animation.Infinite
                        NumberAnimation { from: 0; to: xAnim.animEndPoint; duration: 2000;}
                        NumberAnimation { from: xAnim.animEndPoint; to: 0; duration: 2000;}
                    }
                }
            }
        }
    }

    property Component scrollview: Component
    {
        ScrollViewStyle
        {
            decrementControl: Item { }
            incrementControl: Item { }

            transientScrollBars: false

            scrollBarBackground: Rectangle
            {
                implicitWidth: Theme.getSize("scrollbar").width
                radius: Math.round(implicitWidth / 2)
                color: Theme.getColor("scrollbar_background")
            }

            handle: Rectangle
            {
                id: scrollViewHandle
                implicitWidth: Theme.getSize("scrollbar").width
                radius: Math.round(implicitWidth / 2)

                color: styleData.pressed ? Theme.getColor("scrollbar_handle_down") : styleData.hovered ? Theme.getColor("scrollbar_handle_hover") : Theme.getColor("scrollbar_handle")
                Behavior on color { ColorAnimation { duration: 50; } }
            }
        }
    }

    property Component combobox: Component
    {
        ComboBoxStyle
        {

            background: Rectangle
            {
                implicitHeight: Theme.getSize("setting_control").height;
                implicitWidth: Theme.getSize("setting_control").width;

                color: control.hovered ? UM.Theme.getColor("setting_control_highlight") : UM.Theme.getColor("setting_control")
                Behavior on color { ColorAnimation { duration: 50; } }

                border.width: Theme.getSize("default_lining").width;
                border.color: control.hovered ? Theme.getColor("setting_control_border_highlight") : Theme.getColor("setting_control_border");
                radius: UM.Theme.getSize("setting_control_radius").width
            }

            label: Item
            {
                Label
                {
                    anchors.left: parent.left
                    anchors.leftMargin: Theme.getSize("default_lining").width
                    anchors.right: downArrow.left
                    anchors.rightMargin: Theme.getSize("default_lining").width
                    anchors.verticalCenter: parent.verticalCenter

                    text: control.currentText
                    font: Theme.getFont("default");
                    color: !enabled ? Theme.getColor("setting_control_disabled_text") : Theme.getColor("setting_control_text")

                    elide: Text.ElideRight
                    verticalAlignment: Text.AlignVCenter
                }

                UM.RecolorImage
                {
                    id: downArrow
                    anchors.right: parent.right
                    anchors.rightMargin: Theme.getSize("default_lining").width * 2
                    anchors.verticalCenter: parent.verticalCenter

                    source: Theme.getIcon("arrow_bottom")
                    width: Theme.getSize("standard_arrow").width
                    height: Theme.getSize("standard_arrow").height
                    sourceSize.width: width + 5 * screenScaleFactor
                    sourceSize.height: width + 5 * screenScaleFactor

                    color: Theme.getColor("setting_control_button");
                }
            }
        }
    }

    // Combobox with items with colored rectangles
    property Component combobox_color: Component
    {

        ComboBoxStyle
        {

            background: Rectangle
            {
                color: !enabled ? UM.Theme.getColor("setting_control_disabled") : control._hovered ? UM.Theme.getColor("setting_control_highlight") : UM.Theme.getColor("setting_control")
                border.width: UM.Theme.getSize("default_lining").width
                border.color: !enabled ? UM.Theme.getColor("setting_control_disabled_border") : control._hovered ? UM.Theme.getColor("setting_control_border_highlight") : UM.Theme.getColor("setting_control_border")
                radius: UM.Theme.getSize("setting_control_radius").width
            }

            label: Item
            {
                Label
                {
                    anchors.left: parent.left
                    anchors.leftMargin: UM.Theme.getSize("default_lining").width
                    anchors.right: swatch.left
                    anchors.rightMargin: UM.Theme.getSize("default_lining").width
                    anchors.verticalCenter: parent.verticalCenter

                    text: control.currentText
                    font: UM.Theme.getFont("default")
                    color: !enabled ? UM.Theme.getColor("setting_control_disabled_text") : UM.Theme.getColor("setting_control_text")

                    elide: Text.ElideRight
                    verticalAlignment: Text.AlignVCenter
                }

                UM.RecolorImage
                {
                    id: swatch
                    height: Math.round(control.height / 2)
                    width: height
                    anchors.right: downArrow.left
                    anchors.verticalCenter: parent.verticalCenter
                    anchors.rightMargin: UM.Theme.getSize("default_margin").width

                    sourceSize.width: width
                    sourceSize.height: height
                    source: UM.Theme.getIcon("extruder_button")
                    color: (control.color_override !== "") ? control.color_override : control.color
                }

                UM.RecolorImage
                {
                    id: downArrow
                    anchors.right: parent.right
                    anchors.rightMargin: UM.Theme.getSize("default_lining").width * 2
                    anchors.verticalCenter: parent.verticalCenter

                    source: UM.Theme.getIcon("arrow_bottom")
                    width: UM.Theme.getSize("standard_arrow").width
                    height: UM.Theme.getSize("standard_arrow").height
                    sourceSize.width: width + 5 * screenScaleFactor
                    sourceSize.height: width + 5 * screenScaleFactor

                    color: UM.Theme.getColor("setting_control_button")
                }
            }
        }
    }

    property Component checkbox: Component
    {
        CheckBoxStyle
        {
            background: Item { }
            indicator: Rectangle
            {
                implicitWidth:  Theme.getSize("checkbox").width
                implicitHeight: Theme.getSize("checkbox").height

                color: (control.hovered || control._hovered) ? Theme.getColor("checkbox_hover") : (control.enabled ? Theme.getColor("checkbox") : Theme.getColor("checkbox_disabled"))
                Behavior on color { ColorAnimation { duration: 50; } }

                radius: control.exclusiveGroup ? Math.round(Theme.getSize("checkbox").width / 2) : UM.Theme.getSize("checkbox_radius").width

                border.width: Theme.getSize("default_lining").width
                border.color: (control.hovered || control._hovered) ? Theme.getColor("checkbox_border_hover") : Theme.getColor("checkbox_border")

                UM.RecolorImage
                {
                    anchors.verticalCenter: parent.verticalCenter
                    anchors.horizontalCenter: parent.horizontalCenter
                    width: Math.round(parent.width / 2.5)
                    height: Math.round(parent.height / 2.5)
                    sourceSize.height: width
                    color: Theme.getColor("checkbox_mark")
                    source: control.exclusiveGroup ? Theme.getIcon("dot") : Theme.getIcon("check")
                    opacity: control.checked
                    Behavior on opacity { NumberAnimation { duration: 100; } }
                }
            }
            label: Label
            {
                text: control.text
                color: Theme.getColor("checkbox_text")
                font: Theme.getFont("default")
                elide: Text.ElideRight
                renderType: Text.NativeRendering
            }
        }
    }

    property Component partially_checkbox: Component
    {
        CheckBoxStyle
        {
            background: Item { }
            indicator: Rectangle
            {
                implicitWidth:  Theme.getSize("checkbox").width
                implicitHeight: Theme.getSize("checkbox").height

                color: (control.hovered || control._hovered) ? Theme.getColor("checkbox_hover") : Theme.getColor("checkbox");
                Behavior on color { ColorAnimation { duration: 50; } }

                radius: control.exclusiveGroup ? Math.round(Theme.getSize("checkbox").width / 2) : UM.Theme.getSize("checkbox_radius").width

                border.width: Theme.getSize("default_lining").width;
                border.color: (control.hovered || control._hovered) ? Theme.getColor("checkbox_border_hover") : Theme.getColor("checkbox_border");

                UM.RecolorImage
                {
                    anchors.verticalCenter: parent.verticalCenter
                    anchors.horizontalCenter: parent.horizontalCenter
                    width: Math.round(parent.width / 2.5)
                    height: Math.round(parent.height / 2.5)
                    sourceSize.height: width
                    color: Theme.getColor("checkbox_mark")
                    source:
                    {
                        if (control.checkbox_state == 2)
                        {
                            return Theme.getIcon("solid");
                        }
                        else
                        {
                            return control.exclusiveGroup ? Theme.getIcon("dot") : Theme.getIcon("check");
                        }
                    }
                    opacity: control.checked
                    Behavior on opacity { NumberAnimation { duration: 100; } }
                }
            }
            label: Label
            {
                text: control.text
                color: Theme.getColor("checkbox_text")
                font: Theme.getFont("default")
            }
        }
    }

    property Component text_field: Component
    {
        TextFieldStyle
        {
            textColor: Theme.getColor("setting_control_text")
            placeholderTextColor: Theme.getColor("setting_control_text")
            font: Theme.getFont("default")

            background: Rectangle
            {
                implicitHeight: control.height;
                implicitWidth: control.width;

                border.width: Theme.getSize("default_lining").width;
                border.color: control.hovered ? Theme.getColor("setting_control_border_highlight") : Theme.getColor("setting_control_border");
                radius: UM.Theme.getSize("setting_control_radius").width

                color: Theme.getColor("setting_validation_ok");

                Label
                {
                    anchors.right: parent.right;
                    anchors.rightMargin: Theme.getSize("setting_unit_margin").width;
                    anchors.verticalCenter: parent.verticalCenter;

                    text: control.unit ? control.unit : ""
                    color: Theme.getColor("setting_unit");
                    font: Theme.getFont("default");
                }
            }
        }
    }

    property Component print_setup_action_button: Component
    {
        ButtonStyle
        {
            background: Rectangle
            {
                border.width: UM.Theme.getSize("default_lining").width
                border.color:
                {
                    if(!control.enabled)
                    {
                        return UM.Theme.getColor("action_button_disabled_border");
                    }
                    else if(control.pressed)
                    {
                        return UM.Theme.getColor("action_button_active_border");
                    }
                    else if(control.hovered)
                    {
                        return UM.Theme.getColor("action_button_hovered_border");
                    }
                    else
                    {
                        return UM.Theme.getColor("action_button_border");
                    }
                }
                color:
                {
                    if(!control.enabled)
                    {
                        return UM.Theme.getColor("action_button_disabled");
                    }
                    else if(control.pressed)
                    {
                        return UM.Theme.getColor("action_button_active");
                    }
                    else if(control.hovered)
                    {
                        return UM.Theme.getColor("action_button_hovered");
                    }
                    else
                    {
                        return UM.Theme.getColor("action_button");
                    }
                }
                Behavior on color { ColorAnimation { duration: 50 } }

                implicitWidth: actualLabel.contentWidth + (UM.Theme.getSize("thick_margin").width * 2)

                Label
                {
                    id: actualLabel
                    anchors.centerIn: parent
                    color:
                    {
                        if(!control.enabled)
                        {
                            return UM.Theme.getColor("action_button_disabled_text");
                        }
                        else if(control.pressed)
                        {
                            return UM.Theme.getColor("action_button_active_text");
                        }
                        else if(control.hovered)
                        {
                            return UM.Theme.getColor("action_button_hovered_text");
                        }
                        else
                        {
                            return UM.Theme.getColor("action_button_text");
                        }
                    }
                    font: UM.Theme.getFont("medium")
                    text: control.text
                }
            }
            label: Item { }
        }
    }

    property Component toolbox_action_button: Component
    {
        ButtonStyle
        {
            background: Rectangle
            {
                implicitWidth: UM.Theme.getSize("toolbox_action_button").width
                implicitHeight: UM.Theme.getSize("toolbox_action_button").height
                color:
                {
                    if (control.installed)
                    {
                        return UM.Theme.getColor("action_button_disabled");
                    }
                    else
                    {
                        if (control.hovered)
                        {
                            return UM.Theme.getColor("primary_hover");
                        }
                        else
                        {
                            return UM.Theme.getColor("primary");
                        }
                    }

                }
            }
            label: Label
            {
                text: control.text
                color:
                {
                    if (control.installed)
                    {
                        return UM.Theme.getColor("action_button_disabled_text");
                    }
                    else
                    {
                        if (control.hovered)
                        {
                            return UM.Theme.getColor("button_text_hover");
                        }
                        else
                        {
                            return UM.Theme.getColor("button_text");
                        }
                    }
                }
                verticalAlignment: Text.AlignVCenter
                horizontalAlignment: Text.AlignHCenter
                font: UM.Theme.getFont("default_bold")
            }
        }
    }

    property Component monitor_button_style: Component
    {
        ButtonStyle
        {
            background: Rectangle
            {
                border.width: UM.Theme.getSize("default_lining").width
                border.color:
                {
                    if(!control.enabled)
                    {
                        return UM.Theme.getColor("action_button_disabled_border");
                    }
                    else if(control.pressed)
                    {
                        return UM.Theme.getColor("action_button_active_border");
                    }
                    else if(control.hovered)
                    {
                        return UM.Theme.getColor("action_button_hovered_border");
                    }
                    return UM.Theme.getColor("action_button_border");
                }
                color:
                {
                    if(!control.enabled)
                    {
                        return UM.Theme.getColor("action_button_disabled");
                    }
                    else if(control.pressed)
                    {
                        return UM.Theme.getColor("action_button_active");
                    }
                    else if(control.hovered)
                    {
                        return UM.Theme.getColor("action_button_hovered");
                    }
                    return UM.Theme.getColor("action_button");
                }
                Behavior on color
                {
                    ColorAnimation
                    {
                        duration: 50
                    }
                }
            }

            label: Item
            {
                UM.RecolorImage
                {
                    anchors.verticalCenter: parent.verticalCenter
                    anchors.horizontalCenter: parent.horizontalCenter
                    width: Math.floor(control.width / 2)
                    height: Math.floor(control.height / 2)
                    sourceSize.height: width
                    color:
                    {
                        if(!control.enabled)
                        {
                            return UM.Theme.getColor("action_button_disabled_text");
                        }
                        else if(control.pressed)
                        {
                            return UM.Theme.getColor("action_button_active_text");
                        }
                        else if(control.hovered)
                        {
                            return UM.Theme.getColor("action_button_hovered_text");
                        }
                        return UM.Theme.getColor("action_button_text");
                    }
                    source: control.iconSource
                }
            }
        }
    }

    property Component monitor_checkable_button_style: Component
    {
        ButtonStyle {
            background: Rectangle {
                border.width: control.checked ? UM.Theme.getSize("default_lining").width * 2 : UM.Theme.getSize("default_lining").width
                border.color:
                {
                    if(!control.enabled)
                    {
                        return UM.Theme.getColor("action_button_disabled_border");
                    }
                    else if (control.checked || control.pressed)
                    {
                        return UM.Theme.getColor("action_button_active_border");
                    }
                    else if(control.hovered)
                    {
                        return UM.Theme.getColor("action_button_hovered_border");
                    }
                    return UM.Theme.getColor("action_button_border");
                }
                color:
                {
                    if(!control.enabled)
                    {
                        return UM.Theme.getColor("action_button_disabled");
                    }
                    else if (control.checked || control.pressed)
                    {
                        return UM.Theme.getColor("action_button_active");
                    }
                    else if (control.hovered)
                    {
                        return UM.Theme.getColor("action_button_hovered");
                    }
                    return UM.Theme.getColor("action_button");
                }
                Behavior on color { ColorAnimation { duration: 50; } }
                Label {
                    anchors.left: parent.left
                    anchors.right: parent.right
                    anchors.verticalCenter: parent.verticalCenter
                    anchors.leftMargin: UM.Theme.getSize("default_lining").width * 2
                    anchors.rightMargin: UM.Theme.getSize("default_lining").width * 2
                    color:
                    {
                        if(!control.enabled)
                        {
                            return UM.Theme.getColor("action_button_disabled_text");
                        }
                        else if (control.checked || control.pressed)
                        {
                            return UM.Theme.getColor("action_button_active_text");
                        }
                        else if (control.hovered)
                        {
                            return UM.Theme.getColor("action_button_hovered_text");
                        }
                        return UM.Theme.getColor("action_button_text");
                    }
                    font: UM.Theme.getFont("default")
                    text: control.text
                    horizontalAlignment: Text.AlignHCenter
                    elide: Text.ElideMiddle
                }
            }
            label: Item { }
        }
    }
}<|MERGE_RESOLUTION|>--- conflicted
+++ resolved
@@ -207,12 +207,8 @@
                         anchors.horizontalCenter: parent.horizontalCenter
                         anchors.verticalCenter: parent.verticalCenter
 
-                        text: control.text;
-<<<<<<< HEAD
+                        text: control.text
                         font: Theme.getFont("default")
-=======
-                        font: Theme.getFont("button_tooltip")
->>>>>>> 6987d5ff
                         color: Theme.getColor("tooltip_text")
                     }
                 }
