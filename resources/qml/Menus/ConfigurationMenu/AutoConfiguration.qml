// Copyright (c) 2018 Ultimaker B.V.
// Cura is released under the terms of the LGPLv3 or higher.

import QtQuick 2.7
import QtQuick.Controls 2.0

import UM 1.3 as UM
import Cura 1.0 as Cura

Item
{
    width: parent.width
    height: childrenRect.height

    Label
    {
        id: header
        text: catalog.i18nc("@header", "Configurations")
<<<<<<< HEAD
        font: UM.Theme.getFont("large_bold")
        color: UM.Theme.getColor("text")
=======
        font: UM.Theme.getFont("default")
        color: UM.Theme.getColor("small_button_text")
>>>>>>> 6987d5ff
        height: contentHeight
        renderType: Text.NativeRendering

        anchors
        {
            left: parent.left
            right: parent.right
        }
    }

    ConfigurationListView
    {
        anchors.top: header.bottom
        anchors.topMargin: UM.Theme.getSize("default_margin").width
        width: parent.width

        outputDevice: Cura.MachineManager.printerOutputDevices.length >= 1 ? Cura.MachineManager.printerOutputDevices[0] : null
    }
}<|MERGE_RESOLUTION|>--- conflicted
+++ resolved
@@ -16,13 +16,8 @@
     {
         id: header
         text: catalog.i18nc("@header", "Configurations")
-<<<<<<< HEAD
-        font: UM.Theme.getFont("large_bold")
-        color: UM.Theme.getColor("text")
-=======
         font: UM.Theme.getFont("default")
         color: UM.Theme.getColor("small_button_text")
->>>>>>> 6987d5ff
         height: contentHeight
         renderType: Text.NativeRendering
 
