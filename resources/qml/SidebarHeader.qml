--- conflicted
+++ resolved
@@ -120,18 +120,17 @@
                         {
                             anchors.fill: parent
                             border.width: UM.Theme.getSize("default_lining").width
-                            border.color: control.checked ? UM.Theme.getColor("toggle_checked_border") :
-                                          control.pressed ? UM.Theme.getColor("toggle_active_border") :
-                                          control.hovered ? UM.Theme.getColor("toggle_hovered_border") : UM.Theme.getColor("toggle_unchecked_border")
-                            color: control.checked ? UM.Theme.getColor("toggle_checked") :
-                                   control.pressed ? UM.Theme.getColor("toggle_active") :
-                                   control.hovered ? UM.Theme.getColor("toggle_hovered") : UM.Theme.getColor("toggle_unchecked")
+                            border.color: (control.checked || control.pressed) ? UM.Theme.getColor("action_button_active_border") :
+                                          control.hovered ? UM.Theme.getColor("action_button_hovered_border") :
+                                          UM.Theme.getColor("action_button_border")
+                            color: (control.checked || control.pressed) ? UM.Theme.getColor("action_button_active") :
+                                   control.hovered ? UM.Theme.getColor("action_button_hovered") :
+                                   UM.Theme.getColor("action_button")
                             Behavior on color { ColorAnimation { duration: 50; } }
                         }
 
                         Item
                         {
-<<<<<<< HEAD
                             id: extruderButtonFace
                             anchors.centerIn: parent
                             width: {
@@ -147,9 +146,9 @@
                                 anchors.verticalCenter: parent.verticalCenter
                                 anchors.left: parent.left
 
-                                color: control.checked ? UM.Theme.getColor("toggle_checked_text") :
-                                       control.pressed ? UM.Theme.getColor("toggle_active_text") :
-                                       control.hovered ? UM.Theme.getColor("toggle_hovered_text") : UM.Theme.getColor("toggle_unchecked_text")
+                                color: (control.checked || control.pressed) ? UM.Theme.getColor("action_button_active_text") :
+                                       control.hovered ? UM.Theme.getColor("action_button_hovered_text") :
+                                       UM.Theme.getColor("action_button_text")
 
                                 font: UM.Theme.getFont("default")
                                 text: catalog.i18nc("@label", "Extruder")
@@ -192,9 +191,9 @@
                                     id: extruderNumberText
                                     anchors.centerIn: parent
                                     text: index + 1;
-                                    color: control.checked ? UM.Theme.getColor("toggle_checked_text") :
-                                           control.pressed ? UM.Theme.getColor("toggle_active_text") :
-                                           control.hovered ? UM.Theme.getColor("toggle_hovered_text") : UM.Theme.getColor("toggle_unchecked_text")
+                                    color: (control.checked || control.pressed) ? UM.Theme.getColor("action_button_active_text") :
+                                           control.hovered ? UM.Theme.getColor("action_button_hovered_text") :
+                                           UM.Theme.getColor("action_button_text")
                                     font: UM.Theme.getFont("default_bold")
                                 }
 
@@ -222,21 +221,6 @@
                                     opacity: !control.checked ? 0.6 : 1.0
                                 }
                             }
-=======
-                            anchors.verticalCenter: parent.verticalCenter
-                            anchors.left: swatch.visible ? swatch.right : parent.left
-                            anchors.leftMargin: swatch.visible ? UM.Theme.getSize("sidebar_margin").width / 2 : UM.Theme.getSize("sidebar_margin").width
-                            anchors.right: parent.right
-                            anchors.rightMargin: UM.Theme.getSize("sidebar_margin").width / 2
-
-                            color: control.checked ? UM.Theme.getColor("tab_checked_text") :
-                                   control.pressed ? UM.Theme.getColor("tab_active_text") :
-                                   control.hovered ? UM.Theme.getColor("tab_hovered_text") : UM.Theme.getColor("tab_unchecked_text")
-
-                            font: UM.Theme.getFont("default")
-                            text: control.text
-                            elide: Text.ElideRight
->>>>>>> 3af37d5d
                         }
                     }
                     label: Item {}
