// Copyright (c) 2017 Ultimaker B.V.
// Cura is released under the terms of the LGPLv3 or higher.

import QtQuick 2.8
import QtQuick.Controls 1.1
import QtQuick.Controls.Styles 1.1

import UM 1.2 as UM
import Cura 1.0 as Cura

import "Menus"

Column
{
    id: base;

    property int currentExtruderIndex: Cura.ExtruderManager.activeExtruderIndex;
    property bool currentExtruderVisible: extrudersList.visible;

    spacing: Math.round(UM.Theme.getSize("sidebar_margin").width * 0.9)

    signal showTooltip(Item item, point location, string text)
    signal hideTooltip()

    Item
    {
        anchors
        {
            left: parent.left
            right: parent.right
        }
        visible: extruderSelectionRow.visible
        height: UM.Theme.getSize("default_lining").height
        width: height
    }

    // Extruder Row
    Item
    {
        id: extruderSelectionRow
        width: parent.width
        height: Math.round(UM.Theme.getSize("sidebar_tabs").height * 2 / 3)
        visible: machineExtruderCount.properties.value > 1 && !sidebar.monitoringPrint

        anchors
        {
            left: parent.left
            leftMargin: Math.round(UM.Theme.getSize("sidebar_margin").width * 0.7)
            right: parent.right
            rightMargin: Math.round(UM.Theme.getSize("sidebar_margin").width * 0.7)
            topMargin: UM.Theme.getSize("sidebar_margin").height
        }

        ListView
        {
            id: extrudersList
            property var index: 0

            height: UM.Theme.getSize("sidebar_header_mode_tabs").height
            width: Math.round(parent.width)
            boundsBehavior: Flickable.StopAtBounds

            anchors
            {
                left: parent.left
                leftMargin: Math.round(UM.Theme.getSize("default_margin").width / 2)
                right: parent.right
                rightMargin: Math.round(UM.Theme.getSize("default_margin").width / 2)
                verticalCenter: parent.verticalCenter
            }

            ExclusiveGroup { id: extruderMenuGroup; }

            orientation: ListView.Horizontal

            model: Cura.ExtrudersModel { id: extrudersModel; }

            Connections
            {
                target: Cura.MachineManager
                onGlobalContainerChanged: forceActiveFocus() // Changing focus applies the currently-being-typed values so it can change the displayed setting values.
            }

            delegate: Button
            {
                height: ListView.view.height
                width: Math.round(ListView.view.width / extrudersModel.rowCount())

                text: model.name
                tooltip: model.name
                exclusiveGroup: extruderMenuGroup
                checked: base.currentExtruderIndex == index

                onClicked:
                {
                    forceActiveFocus() // Changing focus applies the currently-being-typed values so it can change the displayed setting values.
                    Cura.ExtruderManager.setActiveExtruderIndex(index);
                }

                style: ButtonStyle
                {
                    background: Item
                    {
                        Rectangle
                        {
                            anchors.fill: parent
                            border.width: control.checked ? UM.Theme.getSize("default_lining").width * 2 : UM.Theme.getSize("default_lining").width
                            border.color: (control.checked || control.pressed) ? UM.Theme.getColor("action_button_active_border") :
                                          control.hovered ? UM.Theme.getColor("action_button_hovered_border") :
                                          UM.Theme.getColor("action_button_border")
                            color: (control.checked || control.pressed) ? UM.Theme.getColor("action_button_active") :
                                   control.hovered ? UM.Theme.getColor("action_button_hovered") :
                                   UM.Theme.getColor("action_button")
                            Behavior on color { ColorAnimation { duration: 50; } }
                        }

                        Item
                        {
                            id: extruderButtonFace
                            anchors.centerIn: parent
                            width: {
                                var extruderTextWidth = extruderStaticText.visible ? extruderStaticText.width : 0;
                                var iconWidth = extruderIconItem.width;
                                return Math.round(extruderTextWidth + iconWidth + UM.Theme.getSize("default_margin").width / 2);
                            }

                            // Static text "Extruder"
                            Label
                            {
                                id: extruderStaticText
                                anchors.verticalCenter: parent.verticalCenter
                                anchors.left: parent.left

                                color: (control.checked || control.pressed) ? UM.Theme.getColor("action_button_active_text") :
                                       control.hovered ? UM.Theme.getColor("action_button_hovered_text") :
                                       UM.Theme.getColor("action_button_text")

                                font: UM.Theme.getFont("large_nonbold")
                                text: catalog.i18nc("@label", "Extruder")
                                visible: width < (control.width - extruderIconItem.width - UM.Theme.getSize("default_margin").width)
                                elide: Text.ElideRight
                            }

                            // Everthing for the extruder icon
                            Item
                            {
                                id: extruderIconItem
                                anchors.verticalCenter: parent.verticalCenter
                                anchors.right: parent.right

                                property var sizeToUse:
                                {
                                    var minimumWidth = control.width < UM.Theme.getSize("button").width ? control.width : UM.Theme.getSize("button").width;
                                    var minimumHeight = control.height < UM.Theme.getSize("button").height ? control.height : UM.Theme.getSize("button").height;
                                    var minimumSize = minimumWidth < minimumHeight ? minimumWidth : minimumHeight;
                                    minimumSize -= Math.round(UM.Theme.getSize("default_margin").width / 2);
                                    return minimumSize;
                                }

                                width: sizeToUse
                                height: sizeToUse

                                UM.RecolorImage {
                                    id: mainCircle
                                    anchors.fill: parent

                                    sourceSize.width: parent.width
                                    sourceSize.height: parent.width
                                    source: UM.Theme.getIcon("extruder_button")

                                    color: extruderNumberText.color
                                }

                                Label
                                {
                                    id: extruderNumberText
                                    anchors.centerIn: parent
                                    text: index + 1;
                                    color: (control.checked || control.pressed) ? UM.Theme.getColor("action_button_active_text") :
                                           control.hovered ? UM.Theme.getColor("action_button_hovered_text") :
                                           UM.Theme.getColor("action_button_text")
                                    font: UM.Theme.getFont("default_bold")
                                }

                                // Material colour circle
                                // Only draw the filling colour of the material inside the SVG border.
                                Rectangle
                                {
                                    id: materialColorCircle

                                    anchors
                                    {
                                        right: parent.right
                                        top: parent.top
                                        rightMargin: Math.round(parent.sizeToUse * 0.01)
                                        topMargin: Math.round(parent.sizeToUse * 0.05)
                                    }

                                    color: model.color

                                    width: Math.round(parent.width * 0.35)
                                    height: Math.round(parent.height * 0.35)
                                    radius: Math.round(width / 2)

                                    border.width: 1
                                    border.color: UM.Theme.getColor("extruder_button_material_border")

                                    opacity: !control.checked ? 0.6 : 1.0
                                }
                            }
                        }
                    }
                    label: Item {}
                }
            }
        }
    }

    Item
    {
        id: variantRowSpacer
        height: Math.round(UM.Theme.getSize("sidebar_margin").height / 4)
        width: height
        visible: !extruderSelectionRow.visible
    }

    // Material Row
    Item
    {
        id: materialRow
        height: UM.Theme.getSize("sidebar_setup").height
        visible: Cura.MachineManager.hasMaterials && !sidebar.monitoringPrint && !sidebar.hideSettings

        anchors
        {
            left: parent.left
            leftMargin: UM.Theme.getSize("sidebar_margin").width
            right: parent.right
            rightMargin: UM.Theme.getSize("sidebar_margin").width
        }

        Label
        {
            id: materialLabel
<<<<<<< HEAD
            text: catalog.i18nc("@label", "Material");
            width: Math.floor(parent.width * 0.45 - UM.Theme.getSize("default_margin").width)
=======
            text: catalog.i18nc("@label","Material");
            width: Math.round(parent.width * 0.45 - UM.Theme.getSize("default_margin").width)
>>>>>>> 582f6ff2
            font: UM.Theme.getFont("default");
            color: UM.Theme.getColor("text");
        }

        ToolButton
        {
            id: materialSelection

            text: Cura.MachineManager.activeMaterialName
            tooltip: Cura.MachineManager.activeMaterialName
            visible: Cura.MachineManager.hasMaterials
            enabled: !extrudersList.visible || base.currentExtruderIndex  > -1
            height: UM.Theme.getSize("setting_control").height
            width: Math.round(parent.width * 0.7) + UM.Theme.getSize("sidebar_margin").width
            anchors.right: parent.right
            style: UM.Theme.styles.sidebar_header_button
            activeFocusOnPress: true;
            menu: MaterialMenu {
                extruderIndex: base.currentExtruderIndex
            }

            property var valueError: !isMaterialSupported()
            property var valueWarning: ! Cura.MachineManager.isActiveQualitySupported

            function isMaterialSupported () {
                return Cura.ContainerManager.getContainerMetaDataEntry(Cura.MachineManager.activeMaterialId, "compatible") == "True"
            }
        }
    }

    //Variant row
    Item
    {
        id: variantRow
        height: UM.Theme.getSize("sidebar_setup").height
        visible: Cura.MachineManager.hasVariants && !sidebar.monitoringPrint && !sidebar.hideSettings

        anchors
        {
            left: parent.left
            leftMargin: UM.Theme.getSize("sidebar_margin").width
            right: parent.right
            rightMargin: UM.Theme.getSize("sidebar_margin").width
        }

        Label
        {
            id: variantLabel
            text: Cura.MachineManager.activeDefinitionVariantsName;
            width: Math.round(parent.width * 0.45 - UM.Theme.getSize("default_margin").width)
            font: UM.Theme.getFont("default");
            color: UM.Theme.getColor("text");
        }

        ToolButton {
            id: variantSelection
            text: Cura.MachineManager.activeVariantName
            tooltip: Cura.MachineManager.activeVariantName;
            visible: Cura.MachineManager.hasVariants

            height: UM.Theme.getSize("setting_control").height
            width: Math.round(parent.width * 0.7 + UM.Theme.getSize("sidebar_margin").width)
            anchors.right: parent.right
            style: UM.Theme.styles.sidebar_header_button
            activeFocusOnPress: true;

            menu: NozzleMenu { extruderIndex: base.currentExtruderIndex }
        }
    }

    //Buildplate row separator
    Rectangle {
        id: separator

        anchors.leftMargin: UM.Theme.getSize("sidebar_margin").width
        anchors.rightMargin: UM.Theme.getSize("sidebar_margin").width
        anchors.horizontalCenter: parent.horizontalCenter
        visible: buildplateRow.visible
        width: parent.width - UM.Theme.getSize("sidebar_margin").width * 2
        height: visible ? Math.floor(UM.Theme.getSize("sidebar_lining_thin").height / 2) : 0
        color: UM.Theme.getColor("sidebar_lining_thin")
    }

    //Buildplate row
    Item
    {
        id: buildplateRow
        height: UM.Theme.getSize("sidebar_setup").height
        visible: Cura.MachineManager.hasVariantBuildplates && !sidebar.monitoringPrint && !sidebar.hideSettings

        anchors
        {
            left: parent.left
            leftMargin: UM.Theme.getSize("sidebar_margin").width
            right: parent.right
            rightMargin: UM.Theme.getSize("sidebar_margin").width
        }

        Label
        {
            id: bulidplateLabel
            text: catalog.i18nc("@label", "Build plate");
            width: Math.floor(parent.width * 0.45 - UM.Theme.getSize("default_margin").width)
            font: UM.Theme.getFont("default");
            color: UM.Theme.getColor("text");
        }

        ToolButton {
            id: buildplateSelection
            text: Cura.MachineManager.activeVariantBuildplateName
            tooltip: Cura.MachineManager.activeVariantBuildplateName
            visible: Cura.MachineManager.hasVariantBuildplates

            height: UM.Theme.getSize("setting_control").height
            width: Math.floor(parent.width * 0.7 + UM.Theme.getSize("sidebar_margin").width)
            anchors.right: parent.right
            style: UM.Theme.styles.sidebar_header_button
            activeFocusOnPress: true;

            menu: BuildplateMenu {}

            property var valueError: !Cura.MachineManager.variantBuildplateCompatible && !Cura.MachineManager.variantBuildplateUsable
            property var valueWarning: Cura.MachineManager.variantBuildplateUsable
        }
    }

    // Material info row
    Item
    {
        id: materialInfoRow
        height: Math.round(UM.Theme.getSize("sidebar_setup").height / 2)
        visible: (Cura.MachineManager.hasVariants || Cura.MachineManager.hasMaterials) && !sidebar.monitoringPrint && !sidebar.hideSettings

        anchors
        {
            left: parent.left
            leftMargin: UM.Theme.getSize("sidebar_margin").width
            right: parent.right
            rightMargin: UM.Theme.getSize("sidebar_margin").width
        }

        Item {
            height: UM.Theme.getSize("sidebar_setup").height
            anchors.right: parent.right
            width: Math.round(parent.width * 0.7 + UM.Theme.getSize("sidebar_margin").width)

            UM.RecolorImage {
                id: warningImage
                anchors.right: materialInfoLabel.left
                anchors.rightMargin: UM.Theme.getSize("default_margin").width
                anchors.verticalCenter: parent.Bottom
                source: UM.Theme.getIcon("warning")
                width: UM.Theme.getSize("section_icon").width
                height: UM.Theme.getSize("section_icon").height
                color: UM.Theme.getColor("material_compatibility_warning")
                visible: !Cura.MachineManager.isCurrentSetupSupported
            }

            Label {
                id: materialInfoLabel
                wrapMode: Text.WordWrap
                text: "<a href='%1'>" + catalog.i18nc("@label", "Check compatibility") + "</a>"
                font: UM.Theme.getFont("default")
                color: UM.Theme.getColor("text")
                linkColor: UM.Theme.getColor("text_link")
                verticalAlignment: Text.AlignTop
                anchors.top: parent.top
                anchors.right: parent.right
                anchors.bottom: parent.bottom

                MouseArea {
                    anchors.fill: parent
                    hoverEnabled: true
                    onClicked: {
                        // open the material URL with web browser
                        var version = UM.Application.version;
                        var machineName = Cura.MachineManager.activeMachine.definition.id;
                        var url = "https://ultimaker.com/materialcompatibility/" + version + "/" + machineName;
                        Qt.openUrlExternally(url);
                    }
                    onEntered: {
                        var content = catalog.i18nc("@tooltip", "Click to check the material compatibility on Ultimaker.com.");
                        base.showTooltip(
                            materialInfoRow,
                            Qt.point(-UM.Theme.getSize("sidebar_margin").width, 0),
                            catalog.i18nc("@tooltip", content)
                        );
                    }
                    onExited: base.hideTooltip();
                }
            }
        }
    }

    UM.SettingPropertyProvider
    {
        id: machineExtruderCount

        containerStackId: Cura.MachineManager.activeMachineId
        key: "machine_extruder_count"
        watchedProperties: [ "value" ]
        storeIndex: 0
    }

    UM.I18nCatalog { id: catalog; name:"cura" }
}<|MERGE_RESOLUTION|>--- conflicted
+++ resolved
@@ -242,13 +242,8 @@
         Label
         {
             id: materialLabel
-<<<<<<< HEAD
             text: catalog.i18nc("@label", "Material");
-            width: Math.floor(parent.width * 0.45 - UM.Theme.getSize("default_margin").width)
-=======
-            text: catalog.i18nc("@label","Material");
             width: Math.round(parent.width * 0.45 - UM.Theme.getSize("default_margin").width)
->>>>>>> 582f6ff2
             font: UM.Theme.getFont("default");
             color: UM.Theme.getColor("text");
         }
