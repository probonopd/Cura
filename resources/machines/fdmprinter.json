{
    "id": "fdmprinter",
    "visible": false,
    "version": 1, 
    "name": "FDM Printer Base Description",
    "author": "Ultimaker B.V.",
    "manufacturer": "Ultimaker",
    "file_formats": "text/x-gcode;application/x-stl-ascii;application/x-stl-binary;application/x-wavefront-obj;application/x3g",

    "add_pages": [],

    "machine_settings": {
        "machine_start_gcode": {
            "description": "Gcode commands to be executed at the very start - separated by \\n.",
            "default": "G28 ; Home\nG1 Z15.0 F6000 ;move the platform down 15mm\n;Prime the extruder\nG92 E0\nG1 F200 E3\nG92 E0",
            "global_only": true
        },
        "machine_end_gcode": {
            "description": "Gcode commands to be executed at the very end - separated by \\n.",
            "default": "M104 S0\nM140 S0\n;Retract the filament\nG92 E1\nG1 E-1 F300\nG28 X0 Y0\nM84",
            "global_only": true
        },
        "material_bed_temp_wait": {
            "description": "Whether to insert a command to wait until the bed temperature is reached at the start.",
            "default": true,
            "global_only": true
        },
        "material_print_temp_wait": {
            "description": "Whether to insert a command to wait until the nozzle temperatures are reached at the start.",
            "default": true,
            "global_only": true
        },
        "material_print_temp_prepend": {
            "description": "Whether to include nozzle temperature commands at the start of the gcode. When the start_gcode already contains nozzle temperature commands Cura frontend will automatically disable this setting.",
            "default": true,
            "global_only": true
        },
        "material_bed_temp_prepend": {
            "description": "Whether to include bed temperature commands at the start of the gcode. When the start_gcode already contains bed temperature commands Cura frontend will automatically disable this setting.",
            "default": true,
            "global_only": true
        },
        "machine_width": {
            "description": "The width (X-direction) of the printable area.",
            "default": 100,
            "global_only": true
        },
        "machine_depth": {
            "description": "The depth (Y-direction) of the printable area.",
            "default": 100,
            "global_only": true
        },
        "machine_height": {
            "description": "The height (Z-direction) of the printable area.",
            "default": 100,
            "global_only": true
        },
        "machine_heated_bed": {
            "description": "Whether the machine has a heated bed present.",
            "default": false,
            "global_only": true
        },
        "machine_center_is_zero": {
            "description": "Whether the X/Y coordinates of the zero position of the printer is at the center of the printable area.",
            "default": false,
            "global_only": true
        },
        "machine_extruder_count": {
            "description": "Number of extruder trains. An extruder train is the combination of a feeder, bowden tube, and nozzle.",
            "default": 1,
            "global_only": true
        },
        "machine_nozzle_tip_outer_diameter": { 
            "description": "The outer diameter of the tip of the nozzle.",
            "default": 1,
            "SEE_machine_extruder_trains": true,
            "global_only": true
        },
        "machine_nozzle_head_distance": {
            "description": "The height difference between the tip of the nozzle and the lowest part of the print head.",
            "default": 3,
            "SEE_machine_extruder_trains": true,
            "global_only": true
        },
        "machine_nozzle_expansion_angle": {
            "description": "The angle between the horizontal plane and the conical part right above the tip of the nozzle.",
            "default": 45,
            "SEE_machine_extruder_trains": true,
            "global_only": true
        },
        "machine_heat_zone_length": {
            "description": "The distance from the tip of the nozzle in which heat from the nozzle is transfered to the filament.",
            "default": 16,
            "SEE_machine_extruder_trains": true,
            "global_only": true
        },
        "machine_nozzle_heat_up_speed": {
            "description": "The speed (*C/s) by which the nozzle heats up averaged over the window of normal printing temperatures and the standby temperature.",
            "default": 2.0,
            "SEE_machine_extruder_trains": true,
            "global_only": true
        },
        "machine_nozzle_cool_down_speed": { 
            "description": "The speed (*C/s) by which the nozzle cools down averaged over the window of normal printing temperatures and the standby temperature.",
            "default": 2.0,
            "SEE_machine_extruder_trains": true,
            "global_only": true
        },
        "machine_gcode_flavor": {
            "description": "The type of gcode to be generated.",
            "default": "RepRap",
            "global_only": true
        },
        "machine_disallowed_areas": {
            "description": "A list of polygons with areas the print head is not allowed to enter.",
            "type": "polygons",
            "default": [],
            "global_only": true
        },
        "machine_platform_offset": {
            "description": "Where to display the platform mesh.",
            "default": [
                0,
                0,
                0
            ],
            "global_only": true
        },
        "machine_head_polygon": {
            "description": "A 2D silhouette of the print head.",
            "type": "polygon",
            "default": [
                [
                    -1,
                    1
                ],
                [
                    -1,
                    -1
                ],
                [
                    1,
                    -1
                ],
                [
                    1,
                    1
                ]
            ],
            "global_only": true
        },
        "machine_head_with_fans_polygon": {
            "description": "A 2D silhouette of the print head.",
            "type": "polygon",
            "default": [
                [
                    -20,
                    10
                ],
                [
                    10,
                    10
                ],
                [
                    10,
                    -10
                ],
                [
                    -20,
                    -10
                ]
            ],
            "global_only": true
        },
        "gantry_height": {
            "description": "The height difference between the tip of the nozzle and the gantry system (X and Y axes).",
            "default": 99999999999,
            "global_only": true
        }
    },
    "categories": {
        "machine": {
            "label": "Machine",
            "visible": true,
            "icon": "category_machine",
            "settings": {
                "machine_nozzle_size": {
                    "label": "Nozzle Diameter",
                    "description": "The inner diameter of the nozzle. Change this setting when using a non-standard nozzle size.",
                    "unit": "mm",
                    "type": "float",
                    "default": 0.4,
                    "min_value": "0.001",
                    "max_value_warning": "10",
                    "visible": false
                }
            },
            "global_only": true
        },
        "resolution": {
            "label": "Quality",
            "visible": true,
            "icon": "category_layer_height",
            "settings": {
                "layer_height": {
                    "label": "Layer Height",
                    "description": "The height of each layer in mm. Higher values produce faster prints in lower resolution, lower values produce slower prints in higher resolution.",
                    "unit": "mm",
                    "type": "float",
                    "default": 0.1,
                    "min_value": "0.001",
                    "min_value_warning": "0.04",
                    "max_value_warning": "0.8 * machine_nozzle_size",
                    "global_only": "True"
                },
                "layer_height_0": {
                    "label": "Initial Layer Height",
                    "description": "The height of the initial layer in mm. A thicker initial layer makes adhesion to the build plate easier.",
                    "unit": "mm",
                    "type": "float",
                    "default": 0.3,
                    "min_value": "0.001",
                    "min_value_warning": "0.04",
                    "max_value_warning": "0.8 * machine_nozzle_size",
                    "visible": false,
                    "global_only": "True"
                },
                "line_width": {
                    "label": "Line Width",
                    "description": "Width of a single line. Generally, the width of each line should correspond to the width of the nozzle. However, slightly reducing this value could produce better prints.",
                    "unit": "mm",
                    "min_value": "0.0001",
                    "min_value_warning": "0.2",
                    "max_value_warning": "2 * machine_nozzle_size",
                    "default": 0.4,
                    "type": "float",
                    "visible": false,
                    "inherit_function": "machine_nozzle_size",
                    "children": {
                        "wall_line_width": {
                            "label": "Wall Line Width",
                            "description": "Width of a single wall line.",
                            "unit": "mm",
                            "min_value": "0.0001",
                            "min_value_warning": "0.2",
                            "max_value_warning": "5",
                            "default": 0.4,
                            "type": "float",
                            "visible": false,
                            "children": {
                                "wall_line_width_0": {
                                    "label": "Outer Wall Line Width",
                                    "description": "Width of the outermost wall line. By lowering this value, higher levels of detail can be printed.",
                                    "unit": "mm",
                                    "min_value": "0.0001",
                                    "min_value_warning": "0.2",
                                    "max_value_warning": "5",
                                    "default": 0.4,
                                    "type": "float",
                                    "visible": false
                                },
                                "wall_line_width_x": {
                                    "label": "Inner Wall(s) Line Width",
                                    "description": "Width of a single wall line for all wall lines except the outermost one.",
                                    "unit": "mm",
                                    "min_value": "0.0001",
                                    "min_value_warning": "0.2",
                                    "max_value_warning": "5",
                                    "default": 0.4,
                                    "type": "float",
                                    "visible": false
                                }
                            }
                        },
                        "skin_line_width": {
                            "label": "Top/bottom Line Width",
                            "description": "Width of a single top/bottom line.",
                            "unit": "mm",
                            "min_value": "0.0001",
                            "min_value_warning": "0.2",
                            "max_value_warning": "5",
                            "default": 0.4,
                            "type": "float",
                            "visible": false
                        },
                        "infill_line_width": {
                            "label": "Infill Line Width",
                            "description": "Width of a single infill line.",
                            "unit": "mm",
                            "min_value": "0.0001",
                            "min_value_warning": "0.2",
                            "max_value_warning": "5",
                            "default": 0.4,
                            "type": "float",
                            "visible": false
                        },
                        "skirt_line_width": {
                            "label": "Skirt Line Width",
                            "description": "Width of a single skirt line.",
                            "unit": "mm",
                            "min_value": "0.0001",
                            "min_value_warning": "0.2",
                            "max_value_warning": "5",
                            "default": 0.4,
                            "type": "float",
                            "visible": false, 
                            "global_only": true
                        },
                        "support_line_width": {
                            "label": "Support Line Width",
                            "description": "Width of a single support structure line.",
                            "unit": "mm",
                            "min_value": "0.0001",
                            "min_value_warning": "0.2",
                            "max_value_warning": "5",
                            "default": 0.4,
                            "type": "float",
                            "visible": false,
                            "enabled": "support_enable",
                            "global_only": true
                        },
                        "support_roof_line_width": {
                            "label": "Support Roof Line Width",
                            "description": "Width of a single support roof line.",
                            "unit": "mm",
                            "default": 0.4,
                            "min_value": "0.0001",
                            "max_value_warning": "machine_nozzle_size * 2",
                            "type": "float",
                            "visible": false,
                            "enabled": "support_roof_enable",
                            "global_only": true
                        }
                    }
                }
            }
        },
        "shell": {
            "label": "Shell",
            "visible": true,
            "icon": "category_shell",
            "settings": {
                "wall_thickness": {
                    "label": "Wall Thickness",
                    "description": "The thickness of the outside walls in the horizontal direction. This value divided by the wall line width defines the number of walls.",
                    "unit": "mm",
                    "default": 0.8,
                    "min_value": "0",
                    "min_value_warning": "line_width",
                    "max_value_warning": "5 * line_width",
                    "type": "float",
                    "visible": true,
                    "children": {
                        "wall_line_count": {
                            "label": "Wall Line Count",
                            "description": "The number of walls. When calculated by the wall thickness, this value is rounded to a whole number.",
                            "default": 2,
                            "min_value": "0",
                            "type": "int",
                            "visible": false,
                            "inherit_function": "1 if magic_spiralize else max(1, round((wall_thickness - wall_line_width_0) / wall_line_width_x) + 1)"
                        }
                    }
                },
                "top_bottom_thickness": {
                    "label": "Top/Bottom Thickness",
                    "description": "The thickness of the top/bottom layers in the print. This value divided by the layer height defines the number of top/bottom layers.",
                    "unit": "mm",
                    "default": 0.8,
                    "min_value": "0",
                    "max_value": "5",
                    "min_value_warning": "0.6",
                    "type": "float",
                    "visible": true,
                    "children": {
                        "top_thickness": {
                            "label": "Top Thickness",
                            "description": "The thickness of the top layers in the print. This value divided by the layer height defines the number of top layers.",
                            "unit": "mm",
                            "default": 0.8,
                            "min_value": "0",
                            "max_value_warning": "100",
                            "type": "float",
                            "visible": false,
                            "children": {
                                "top_layers": {
                                    "label": "Top Layers",
                                    "description": "The number of top layers. When calculated by the top thickness, this value is rounded to a whole number.",
                                    "default": 8,
                                    "min_value": "0",
                                    "max_value_warning": "100",
                                    "type": "int",
                                    "visible": false,
                                    "inherit_function": "0 if infill_sparse_density == 100 else math.ceil(round(parent_value / layer_height, 4))"
                                }
                            }
                        },
                        "bottom_thickness": {
                            "label": "Bottom Thickness",
                            "description": "The thickness of the bottom layers in the print. This value divided by the layer height defines the number of bottom layers.",
                            "unit": "mm",
                            "default": 0.6,
                            "min_value": "0",
                            "type": "float",
                            "visible": false,
                            "children": {
                                "bottom_layers": {
                                    "label": "Bottom Layers",
                                    "description": "The number of bottom layers. When calculated by the bottom thickness, this value is rounded to a whole number.",
                                    "min_value": "0",
                                    "default": 6,
                                    "type": "int",
                                    "visible": false,
                                    "inherit_function": "999999 if infill_sparse_density == 100 else math.ceil(round(parent_value / layer_height, 4))"
                                }
                            }
                        }
                    }
                },
                "top_bottom_pattern": {
                    "label": "Top/Bottom Pattern",
                    "description": "The pattern of the top/bottom layers.",
                    "type": "enum",
                    "options": {
                        "lines": "Lines",
                        "concentric": "Concentric",
                        "zigzag": "Zig Zag"
                    },
                    "default": "lines",
                    "visible": false
                },
                "skin_alternate_rotation": {
                    "label": "Alternate Skin Rotation",
                    "description": "Alternate the direction in which the top/bottom layers are printed. Normally they are printed diagonally only. This setting adds the X-only and Y-only directions.",
                    "type": "boolean",
                    "default": false,
                    "visible": false
                },
                "skin_outline_count": {
                    "label": "Extra Skin Wall Count",
<<<<<<< HEAD
                    "description": "Number of lines around skin regions. Using one or two skin perimeter lines can greatly improve roofs which would start in the middle of infill cells.",
=======
                    "description": "Replaces the outermost part of the top/bottom pattern with a number of concentric lines. Using one or two lines improves roofs that start on infill material.",
>>>>>>> f1a5de50
                    "default": 0,
                    "min_value": "0",
                    "max_value_warning": "10",
                    "type": "int",
                    "visible": false
                },
                "alternate_extra_perimeter": {
                    "label": "Alternate Extra Wall",
                    "description": "Prints an extra wall at every other layer. This way infill gets caught between these extra walls, resulting in stronger prints.",
                    "type": "boolean",
                    "default": false,
                    "visible": false,
                    "inherit": false
                },
                "remove_overlapping_walls_enabled": {
                    "label": "Remove Overlapping Wall Parts",
                    "description": "Remove parts of a wall which share an overlap which would result in overextrusion in some places. These overlaps occur in thin parts and sharp corners in models.",
                    "type": "boolean",
                    "default": false,
                    "visible": false,
                    "enabled": "False",
                    "children": {
                        "remove_overlapping_walls_0_enabled": {
                            "label": "Remove Overlapping Outer Wall Parts",
                            "description": "Remove parts of an outer wall which share an overlap which would result in overextrusion in some places. These overlaps occur in thin pieces in a model and sharp corners.",
                            "type": "boolean",
                            "default": false,
                            "visible": false,
                            "inherit": true,
                            "enabled": "False"
                        },
                        "remove_overlapping_walls_x_enabled": {
                            "label": "Remove Overlapping Inner Wall Parts",
                            "description": "Remove parts of an inner wall that would otherwise overlap and cause over-extrusion. These overlaps occur in thin pieces in a model and sharp corners.",
                            "type": "boolean",
                            "default": true,
                            "visible": false,
                            "inherit": false
                        }
                    }
                },
                "fill_perimeter_gaps": {
                    "label": "Fill Gaps Between Walls",
                    "description": "Fills the gaps between walls when overlapping inner wall parts are removed.",
                    "type": "enum",
                    "options": {
                        "nowhere": "Nowhere",
                        "everywhere": "Everywhere",
                        "skin": "Skin"
                    },
                    "default": "everywhere",
                    "visible": false,
                    "enabled": "remove_overlapping_walls_x_enabled"
                },
                "travel_compensate_overlapping_walls_enabled": {
                    "label": "Compensate Wall Overlaps",
                    "description": "Compensate the flow for parts of a wall being printed where there is already a wall in place.",
                    "type": "boolean",
                    "default": true,
                    "visible": false
                },
                "xy_offset": {
                    "label": "Horizontal Expansion",
                    "description": "Amount of offset applied to all polygons in each layer. Positive values can compensate for too big holes; negative values can compensate for too small holes.",
                    "unit": "mm",
                    "type": "float",
                    "min_value_warning": "-10",
                    "max_value_warning": "10",
                    "default": 0,
                    "visible": false
                },
                "z_seam_type": {
                    "label": "Z Seam Alignment",
                    "description": "Starting point of each path in a layer. When paths in consecutive layers start at the same point a vertical seam may show on the print. When aligning these at the back, the seam is easiest to remove. When placed randomly the inaccuracies at the paths' start will be less noticeable. When taking the shortest path the print will be quicker.",
                    "type": "enum",
                    "options": {
                        "back": "Back",
                        "shortest": "Shortest",
                        "random": "Random"
                    },
                    "default": "shortest",
                    "visible": false
                },
                "skin_no_small_gaps_heuristic": {
<<<<<<< HEAD
                    "label": "Ignore Small Z Gaps",
                    "description": "When the model has small vertical gaps, about 5% extra computation time can be spent on generating top and bottom skin in these narrow spaces. In such a case set this setting to false.",
=======
                    "label": "Ignore small Z gaps",
                    "description": "When the model has small vertical gaps, about 5% extra computation time can be spent on generating top and bottom skin in these narrow spaces. In such case, disable the setting",
>>>>>>> f1a5de50
                    "type": "boolean",
                    "default": true,
                    "visible": false
                }
            }
        },
        "infill": {
            "label": "Infill",
            "visible": true,
            "icon": "category_infill",
            "settings": {
                "infill_sparse_density": {
                    "label": "Infill Density",
                    "description": "Adjusts the density of infill of the print.",
                    "unit": "%",
                    "type": "float",
                    "default": 20,
                    "min_value": "0",
                    "max_value_warning": "100",
                    "children": {
                        "infill_line_distance": {
                            "label": "Line Distance",
                            "description": "Distance between the printed infill lines. This setting is calculated by the infill density and the infill line width.",
                            "unit": "mm",
                            "type": "float",
                            "default": 2,
                            "min_value": "0",
                            "visible": false,
                            "inherit_function": "0 if infill_sparse_density == 0 else (infill_line_width * 100) / infill_sparse_density"
                        }
                    }
                },
                "infill_pattern": {
                    "label": "Infill Pattern",
                    "description": "The pattern of the infill material of the print. The line and zig zag infill swap direction on alternate layers, reducing material cost. The grid, triangle and concentric patterns are fully printed every layer.",
                    "type": "enum",
                    "visible": false,
                    "options": {
                        "grid": "Grid",
                        "lines": "Lines",
                        "triangles": "Triangles",
                        "concentric": "Concentric",
                        "zigzag": "Zig Zag"
                    },
                    "default": "grid",
                    "inherit_function": "'lines' if infill_sparse_density > 25 else 'grid'"
                },
                "infill_overlap": {
                    "label": "Infill Overlap",
                    "description": "The amount of overlap between the infill and the walls. A slight overlap allows the walls to connect firmly to the infill.",
                    "unit": "%",
                    "type": "float",
                    "default": 10,
                    "min_value": "0",
                    "max_value_warning": "100",
                    "visible": false
                },
                "infill_wipe_dist": {
                    "label": "Infill Wipe Distance",
                    "description": "Distance of a travel move inserted after every infill line, to make the infill stick to the walls better. This option is similar to infill overlap, but without extrusion and only on one end of the infill line.",
                    "unit": "mm",
                    "type": "float",
                    "default": 0.04,
                    "inherit_function": "wall_line_width_0 / 4 if wall_line_count == 1 else wall_line_width_x / 4",
                    "min_value_warning": "0",
                    "max_value_warning": "machine_nozzle_size",
                    "visible": false
                },
                "infill_sparse_thickness": {
                    "label": "Infill Layer Thickness",
                    "description": "The thickness per layer of infill material. This value should always be a multiple of the layer height and is otherwise rounded.",
                    "unit": "mm",
                    "type": "float",
                    "default": 0.1,
                    "min_value": "0.0001",
                    "max_value_warning": "0.32",
                    "visible": false,
                    "inherit_function": "layer_height"
                },
                "infill_before_walls": {
                    "label": "Infill Before Walls",
                    "description": "Print the infill before printing the walls. Printing the walls first may lead to more accurate walls, but overhangs print worse. Printing the infill first leads to sturdier walls, but the infill pattern might sometimes show through the surface.",
                    "type": "boolean",
                    "default": true,
                    "visible": false
                }
            }
        },
        "material": {
            "label": "Material",
            "visible": true,
            "icon": "category_material",
            "settings": {
                "material_flow_dependent_temperature": {
                    "label": "Auto Temperature",
                    "description": "Change the temperature for each layer automatically with the average flow speed of that layer.",
                    "type": "boolean",
                    "default": false,
                    "visible": false,
                    "enabled": "False",
                    "global_only": true
                },
                "material_print_temperature": {
                    "label": "Printing Temperature",
                    "description": "The temperature used for printing. Set at 0 to pre-heat the printer manually.",
                    "unit": "°C",
                    "type": "float",
                    "default": 210,
                    "min_value": "0",
                    "max_value_warning": "260",
                    "enabled": "not (material_flow_dependent_temperature)"
                },
                "material_flow_temp_graph": {
                    "label": "Flow Temperature Graph",
                    "description": "Data linking material flow (in mm3 per second) to temperature (degrees Celsius).",
                    "unit": "",
                    "type": "string",
                    "default": "[[3.5,200],[7.0,240]]",
                    "enabled": "False",
                    "enabled_before_removal": "material_flow_dependent_temperature",
                    "global_only": true
                },
                "material_extrusion_cool_down_speed": {
                    "label": "Extrusion Cool Down Speed Modifier",
                    "description": "The extra speed by which the nozzle cools while extruding. The same value is used to signify the heat up speed lost when heating up while extruding.",
                    "unit": "°C/s",
                    "type": "float",
                    "default": 0.5,
                    "min_value": "0",
                    "max_value_warning": "10.0",
                    "global_only": "True",
                    "enabled": "False",
                    "enabled_before_removal": "material_flow_dependent_temperature or machine_extruder_count > 1",
                    "visible": false
                },
                "material_bed_temperature": {
                    "label": "Bed Temperature",
                    "description": "The temperature used for the heated bed. Set at 0 to pre-heat the printer manually.",
                    "unit": "°C",
                    "type": "float",
                    "default": 60,
                    "min_value": "0",
                    "max_value_warning": "260",
                    "enabled": "machine_heated_bed",
                    "global_only": "True"
                },
                "material_diameter": {
                    "label": "Diameter",
                    "description": "Adjusts the diameter of the filament used. Match this value with the diameter of the used filament.",
                    "unit": "mm",
                    "type": "float",
                    "default": 2.85,
                    "min_value": "0.0001",
                    "min_value_warning": "0.4",
                    "max_value_warning": "3.5",
                    "global_only": "True"
                },
                "material_flow": {
                    "label": "Flow",
                    "description": "Flow compensation: the amount of material extruded is multiplied by this value.",
                    "unit": "%",
                    "default": 100,
                    "type": "float",
                    "min_value": "5",
                    "min_value_warning": "50",
                    "max_value_warning": "150"
                },
                "retraction_enable": {
                    "label": "Enable Retraction",
                    "description": "Retract the filament when the nozzle is moving over a non-printed area. ",
                    "type": "boolean",
                    "default": true,
                    "visible": true
                },
                "retraction_amount": {
                    "label": "Retraction Distance",
                    "description": "The length of material retracted during a retraction move.",
                    "unit": "mm",
                    "type": "float",
                    "default": 4.5,
                    "min_value_warning": "-0.0001",
                    "max_value_warning": "10.0",
                    "visible": false,
                    "inherit": false,
                    "enabled": "retraction_enable"
                },
                "retraction_speed": {
                    "label": "Retraction Speed",
                    "description": "The speed at which the filament is retracted and primed during a retraction move.",
                    "unit": "mm/s",
                    "type": "float",
                    "default": 25,
                    "min_value": "0",
                    "max_value_warning": "100",
                    "visible": false,
                    "inherit": false,
                    "enabled": "retraction_enable",
                    "children": {
                        "retraction_retract_speed": {
                            "label": "Retraction Retract Speed",
                            "description": "The speed at which the filament is retracted during a retraction move.",
                            "unit": "mm/s",
                            "type": "float",
                            "default": 25,
                            "min_value": "0",
                            "max_value_warning": "100",
                            "visible": false,
                            "enabled": "retraction_enable"
                        },
                        "retraction_prime_speed": {
                            "label": "Retraction Prime Speed",
                            "description": "The speed at which the filament is primed during a retraction move.",
                            "unit": "mm/s",
                            "type": "float",
                            "default": 25,
                            "min_value": "0",
                            "max_value_warning": "100",
                            "visible": false,
                            "enabled": "retraction_enable"
                        }
                    }
                },
                "retraction_extra_prime_amount": {
                    "label": "Retraction Extra Prime Amount",
                    "description": "Some material can ooze away during a travel move, which can be compensated for here.",
                    "unit": "mm³",
                    "type": "float",
                    "default": 0,
                    "min_value_warning": "-0.0001",
                    "max_value_warning": "5.0",
                    "visible": false,
                    "inherit": false,
                    "enabled": "retraction_enable"
                },
                "retraction_min_travel": {
                    "label": "Retraction Minimum Travel",
                    "description": "The minimum distance of travel needed for a retraction to happen at all. This helps to get fewer retractions in a small area.",
                    "unit": "mm",
                    "type": "float",
                    "default": 1.5,
                    "inherit_function": "line_width * 2",
                    "min_value": "0",
                    "max_value_warning": "10",
                    "visible": false,
                    "inherit": false,
                    "enabled": "retraction_enable"
                },
                "retraction_count_max": {
                    "label": "Maximum Retraction Count",
                    "description": "This setting limits the number of retractions occurring within the minimum extrusion distance window. Further retractions within this window will be ignored. This avoids retracting repeatedly on the same piece of filament, as that can flatten the filament and cause grinding issues.",
                    "default": 45,
                    "min_value": "0",
                    "max_value_warning": "100",
                    "type": "int",
                    "visible": false,
                    "inherit": false,
                    "enabled": "retraction_enable"
                },
                "retraction_extrusion_window": {
                    "label": "Minimum Extrusion Distance Window",
                    "description": "The window in which the maximum retraction count is enforced. This value should be approximately the same as the retraction distance, so that effectively the number of times a retraction passes the same patch of material is limited.",
                    "unit": "mm",
                    "type": "float",
                    "default": 4.5,
                    "min_value": "0",
                    "max_value_warning": "retraction_amount * 2",
                    "visible": false,
                    "inherit_function": "retraction_amount",
                    "enabled": "retraction_enable"
                },
                "retraction_hop": {
                    "label": "Z Hop when Retracting",
                    "description": "Whenever a retraction is done, the build plate is lowered to create clearance between the nozzle and the print. It prevents the nozzle from hitting the print during travel moves, reducing the chance to knock the print from the build plate.",
                    "unit": "mm",
                    "type": "float",
                    "default": 0,
                    "min_value_warning": "-0.0001",
                    "max_value_warning": "10",
                    "visible": false,
                    "inherit": false,
                    "enabled": "retraction_enable"
                }
            }
        },
        "speed": {
            "label": "Speed",
            "visible": true,
            "icon": "category_speed",
            "settings": {
                "speed_print": {
                    "label": "Print Speed",
                    "description": "The speed at which printing happens.",
                    "unit": "mm/s",
                    "type": "float",
                    "min_value": "0.1",
                    "max_value_warning": "150",
                    "max_value": "299792458000",
                    "default": 60,
                    "children": {
                        "speed_infill": {
                            "label": "Infill Speed",
                            "description": "The speed at which infill is printed.",
                            "unit": "mm/s",
                            "type": "float",
                            "min_value": "0.1",
                            "max_value_warning": "150",
                            "default": 60,
                            "visible": false
                        },
                        "speed_wall": {
                            "label": "Wall Speed",
                            "description": "The speed at which the walls are printed.",
                            "unit": "mm/s",
                            "type": "float",
                            "min_value": "0.1",
                            "max_value_warning": "150",
                            "default": 30,
                            "visible": false,
                            "inherit_function": "parent_value / 2",
                            "children": {
                                "speed_wall_0": {
                                    "label": "Outer Wall Speed",
                                    "description": "The speed at which the outermost walls are printed. Printing the outer wall at a lower speed improves the final skin quality. However, having a large difference between the inner wall speed and the outer wall speed will effect quality in a negative way.",
                                    "unit": "mm/s",
                                    "type": "float",
                                    "min_value": "0.1",
                                    "max_value_warning": "150",
                                    "default": 30,
                                    "visible": false
                                },
                                "speed_wall_x": {
                                    "label": "Inner Wall Speed",
                                    "description": "The speed at which all inner walls are printed Printing the inner wall faster than the outer wall will reduce printing time. It works well to set this in between the outer wall speed and the infill speed.",
                                    "unit": "mm/s",
                                    "type": "float",
                                    "min_value": "0.1",
                                    "max_value_warning": "150",
                                    "default": 60,
                                    "visible": false,
                                    "inherit_function": "parent_value * 2"
                                }
                            }
                        },
                        "speed_topbottom": {
                            "label": "Top/Bottom Speed",
                            "description": "The speed at which top/bottom layers are printed.",
                            "unit": "mm/s",
                            "type": "float",
                            "min_value": "0.1",
                            "max_value_warning": "150",
                            "default": 30,
                            "visible": false,
                            "inherit_function": "parent_value / 2"
                        },
                        "speed_support": {
                            "label": "Support Speed",
                            "description": "The speed at which the support structure is printed. Printing support at higher speeds can greatly reduce printing time. The surface quality of the support structure is not important since it is removed after printing.",
                            "unit": "mm/s",
                            "type": "float",
                            "min_value": "0.1",
                            "max_value_warning": "150",
                            "default": 60,
                            "visible": false,
                            "inherit_function": "speed_print",
                            "enabled": "support_enable",
                            "children": {
                                "speed_support_lines": {
                                    "label": "Support Wall Speed",
                                    "description": "The speed at which the walls of support are printed. Printing the walls at lower speeds improves stability.",
                                    "unit": "mm/s",
                                    "type": "float",
                                    "default": 60,
                                    "min_value": "0.1",
                                    "max_value_warning": "150",
                                    "visible": false,
                                    "inherit": true,
                                    "enabled": "support_roof_enable",
                                    "global_only": true
                                },
                                "speed_support_roof": {
                                    "label": "Support Roof Speed",
                                    "description": "The speed at which the roofs of support are printed. Printing the support roof at lower speeds can improve overhang quality.",
                                    "unit": "mm/s",
                                    "type": "float",
                                    "default": 40,
                                    "min_value": "0.1",
                                    "max_value_warning": "150",
                                    "visible": false,
                                    "enabled": "support_roof_enable",
                                    "inherit_function": "parent_value / 1.5",
                                    "global_only": true
                                }
                            }
                        }
                    }
                },
                "speed_travel": {
                    "label": "Travel Speed",
                    "description": "The speed at which travel moves are made.",
                    "unit": "mm/s",
                    "type": "float",
                    "default": 120,
                    "min_value": "0.1",
                    "max_value_warning": "300",
                    "inherit_function": "speed_print if magic_spiralize else 120",
                    "global_only": true
                },
                "speed_layer_0": {
                    "label": "Initial Layer Speed",
                    "description": "The print speed for the initial layer. A lower value is advised to improve adhesion to the build plate.",
                    "unit": "mm/s",
                    "type": "float",
                    "default": 30,
                    "min_value": "0.1",
                    "max_value_warning": "300",
                    "visible": false
                },
                "skirt_speed": {
                    "label": "Skirt Speed",
                    "description": "The speed at which the skirt and brim are printed. Normally this is done at the initial layer speed, but sometimes you might want to print the skirt at a different speed.",
                    "unit": "mm/s",
                    "type": "float",
                    "default": 30,
                    "min_value": "0.1",
                    "max_value_warning": "300",
                    "visible": false,
                    "inherit_function": "speed_layer_0",
                    "global_only": true
                },
                "speed_slowdown_layers": {
                    "label": "Number of Slower Layers",
                    "description": "The first few layers are printed slower than the rest of the object, to get better adhesion to the build plate and improve the overall success rate of prints. The speed is gradually increased over these layers.",
                    "type": "int",
                    "default": 2,
                    "min_value": "0",
                    "max_value_warning": "300",
                    "visible": false,
                    "global_only": true
                }
            }
        },
        "travel": {
            "label": "Travel",
            "visible": true,
            "icon": "category_travel",
            "settings": {
                "retraction_combing": {
                    "label": "Enable Combing",
<<<<<<< HEAD
                    "description": "Combing keeps the nozzle within already printed areas when traveling. This results in slightly longer travel moves but reduces the need for retractions. If combing is disabled, the material will retract and the nozzle moves in a straight line to the next start point.",
=======
                    "description": "Combing keeps the nozzle within already printed areas when traveling. This results in slightly longer travel moves but reduces the need for retractions. If combing is disabled, the nozzle moves in a straight line to the next point and will retract.",
>>>>>>> f1a5de50
                    "type": "boolean",
                    "default": true,
                    "visible": false,
                    "global_only": true
                },
                "travel_avoid_other_parts": {
                    "label": "Avoid Printed Parts",
                    "description": "The nozzle avoids already printed parts when traveling. This option is only available when combing is enabled.",
                    "type": "boolean",
                    "default": true,
                    "visible": false,
                    "enabled": "retraction_combing",
                    "global_only": "True"
                },
                "travel_avoid_distance": {
                    "label": "Avoid Distance",
                    "description": "The distance between the nozzle and already printed parts when avoiding during travel moves.",
                    "unit": "mm",
                    "type": "float",
                    "default": 1.5,
                    "inherit_function": "machine_nozzle_tip_outer_diameter / 2 * 1.25",
                    "min_value": "0",
                    "max_value_warning": "machine_nozzle_tip_outer_diameter * 5",
                    "visible": false,
                    "inherit": false,
                    "enabled": "retraction_combing and travel_avoid_other_parts",
                    "global_only": "True"
                },
                "coasting_enable": {
                    "label": "Enable Coasting",
                    "description": "Coasting replaces the last part of an extrusion path with a travel path. The oozed material is used to print the last piece of the extrusion path in order to reduce stringing.",
                    "type": "boolean",
                    "default": false,
                    "visible": false,
                    "global_only": true
                },
                "coasting_volume": {
                    "label": "Coasting Volume",
                    "description": "The volume otherwise oozed. This value should generally be close to the nozzle diameter cubed.",
                    "unit": "mm³",
                    "type": "float",
                    "default": 0.064,
                    "min_value": "0",
                    "max_value_warning": "2.0",
                    "visible": false,
                    "inherit": false,
                    "enabled": "coasting_enable",
                    "global_only": true
                },
                "coasting_min_volume": {
                    "label": "Minimum Volume Before Coasting",
                    "description": "The lowest volume an extrusion path should have before allowing coasting. For smaller extrusion paths, less pressure has been built up in the bowden tube and so the coasted volume is scaled linearly. This value should always be larger than the Coasting Volume.",
                    "unit": "mm³",
                    "type": "float",
                    "default": 0.8,
                    "min_value": "0",
                    "max_value_warning": "10.0",
                    "visible": false,
                    "enabled": "coasting_enable",
                    "global_only": true
                },
                "coasting_speed": {
                    "label": "Coasting Speed",
                    "description": "The speed by which to move during coasting, relative to the speed of the extrusion path. A value slightly under 100% is advised, since during the coasting move the pressure in the bowden tube drops.",
                    "unit": "%",
                    "type": "float",
                    "default": 90,
                    "min_value": "0.0001",
                    "max_value_warning": "100",
                    "visible": false,
                    "inherit": false,
                    "enabled": "coasting_enable",
                    "global_only": true
                }
            }
        },
        "cooling": {
            "label": "Cooling",
            "visible": true,
            "icon": "category_cool",
            "settings": {
                "cool_fan_enabled": {
                    "label": "Enable Cooling Fans",
                    "description": "Enables the cooling fans while printing. The fans improve print quality on layers with short layer times and bridging / overhangs.",
                    "type": "boolean",
                    "default": true,
                    "global_only": "True"
                },
                "cool_fan_speed": {
                    "label": "Fan Speed",
                    "description": "The speed at which the cooling fans spin.",
                    "unit": "%",
                    "type": "float",
                    "min_value": "0",
                    "max_value": "100",
                    "default": 100,
                    "visible": false,
                    "inherit_function": "100.0 if cool_fan_enabled else 0.0",
                    "enabled": "cool_fan_enabled",
                    "global_only": "True",
                    "children": {
                        "cool_fan_speed_min": {
                            "label": "Regular Fan Speed",
                            "description": "The speed at which the fans spin before hitting the threshold. When a layer prints faster than the threshold, the fan speed gradually inclines towards the maximum fan speed.",
                            "unit": "%",
                            "type": "float",
                            "min_value": "0",
                            "max_value": "100",
                            "inherit_function": "parent_value",
                            "default": 100,
                            "visible": false,
                            "enabled": "cool_fan_enabled",
                            "global_only": "True"
                        },
                        "cool_fan_speed_max": {
                            "label": "Maximum Fan Speed",
                            "description": "The speed at which the fans spin on the minimum layer time. The fan speed gradually increases between the regular fan speed and maximum fan speed when the threshold is hit.",
                            "unit": "%",
                            "type": "float",
                            "min_value": "max(0, cool_fan_speed_min)",
                            "max_value": "100",
                            "default": 100,
                            "visible": false,
                            "enabled": "cool_fan_enabled",
                            "global_only": "True"
                        }
                    }
                },
                "cool_min_layer_time_fan_speed_max": {
                    "label": "Regular/Maximum Fan Speed Threshold",
                    "description": "The layer time which sets the threshold between regular fan speed and maximum fan speed. Layers that print slower than this time use regular fan speed. For faster layers the fan speed gradually increases towards the maximum fan speed.",
                    "unit": "sec",
                    "type": "float",
                    "default": 10,
                    "min_value": "cool_min_layer_time",
                    "max_value_warning": "600",
                    "visible": false,
                    "global_only": "True"
                },
                "cool_fan_full_at_height": {
<<<<<<< HEAD
                    "label": "Regular Fan Speed at Height",
                    "description": "The height at which the fan spins on regular fan speed. At the layers below the fan speed gradually increases from zero to regular fan speed.",
=======
                    "label": "Regular fan speed at height",
                    "description": "The height at which the fans spin on regular fan speed. At the layers below the fan speed gradually increases from zero to regular fan speed.",
>>>>>>> f1a5de50
                    "unit": "mm",
                    "type": "float",
                    "default": 0.5,
                    "inherit_function": "layer_height_0",
                    "min_value": "0",
                    "max_value_warning": "10.0",
                    "visible": false,
                    "global_only": "True",
                    "children": {
                        "cool_fan_full_layer": {
<<<<<<< HEAD
                            "label": "Regular Fan Speed at Layer",
                            "description": "The layer at which the fan spins on regular fan speed. If regular fan speed at height is set, this value is calculated and rounded to a whole number.",
=======
                            "label": "Regular fan speed at layer",
                            "description": "The layer at which the fans spin on regular fan speed. If regular fan speed at height is set, this value is calculated and rounded to a whole number.",
>>>>>>> f1a5de50
                            "type": "int",
                            "default": 1,
                            "min_value": "0",
                            "max_value_warning": "100",
                            "visible": false,
                            "inherit_function": "int((parent_value - layer_height_0 + 0.001) / layer_height) + 1",
                            "global_only": "True"
                        }
                    }
                },
                "cool_min_layer_time": {
                    "label": "Minimum Layer Time",
                    "description": "The minimum time spent in a layer. This forces the printer to slow down, to at least spend the time set here in one layer. This allows the printed material to cool down properly before printing the next layer.",
                    "unit": "sec",
                    "type": "float",
                    "default": 5,
                    "min_value": "0",
                    "max_value_warning": "600",
                    "visible": false,
                    "global_only": "True"
                },
                "cool_min_speed": {
                    "label": "Minimum Speed",
                    "description": "The minimum print speed, despite slowing down due to the minimum layer time. When the printer would slow down too much, the pressure in the nozzle would be too low and result in bad print quality.",
                    "unit": "mm/s",
                    "type": "float",
                    "default": 10,
                    "min_value": "0",
                    "max_value_warning": "100",
                    "visible": false,
                    "global_only": "True"
                },
                "cool_lift_head": {
                    "label": "Lift Head",
                    "description": "When the minimum speed is hit because of minimum layer time, lift the head away from the print and wait the extra time until the minimum layer time is reached.",
                    "type": "boolean",
                    "default": false,
                    "visible": false,
                    "global_only": "True"
                },
                "draft_shield_enabled": {
                    "label": "Enable Draft Shield",
                    "description": "This will create a wall around the object, which traps (hot) air and shields against exterior airflow. Especially useful for materials which warp easily.",
                    "type": "boolean",
                    "default": false,
                    "global_only": true
                },
                "draft_shield_dist": {
                    "label": "Draft Shield X/Y Distance",
                    "description": "Distance of the draft shield from the print, in the X/Y directions.",
                    "unit": "mm",
                    "type": "float",
                    "min_value": "0",
                    "max_value_warning": "100",
                    "default": 10,
                    "visible": false,
                    "enabled": "draft_shield_enabled",
                    "global_only": true
                },
                "draft_shield_height_limitation": {
                    "label": "Draft Shield Limitation",
                    "description": "Set the height of the draft shield. Choose to print the draft shield at the full height of the object or at a limited height.",
                    "type": "enum",
                    "options": {
                        "full": "Full",
                        "limited": "Limited"
                    },
                    "default": "full",
                    "visible": false,
                    "enabled": "draft_shield_enabled",
                    "global_only": true
                },
                "draft_shield_height": {
                    "label": "Draft Shield Height",
                    "description": "Height limitation of the draft shield. Above this height no draft shield will be printed.",
                    "unit": "mm",
                    "type": "float",
                    "min_value": "0",
                    "max_value_warning": "9999",
                    "default": 0,
                    "inherit_function": "9999 if draft_shield_height_limitation == 'full' and draft_shield_enabled else 0.0",
                    "visible": false,
                    "enabled": "draft_shield_height_limitation == \"limited\"",
                    "global_only": true
                }
            }
        },
        "support": {
            "label": "Support",
            "visible": true,
            "icon": "category_support",
            "settings": {
                "support_enable": {
                    "label": "Enable Support",
                    "description": "Enable support structures. These structures support parts of the model with severe overhangs.",
                    "type": "boolean",
                    "default": false
                },
                "support_type": {
                    "label": "Placement",
                    "description": "Adjusts the placement of the support structures. The placement can be set to touching build plate or everywhere. When set to everywhere the support structures will also be printed on the model.",
                    "type": "enum",
                    "options": {
                        "buildplate": "Touching Buildplate",
                        "everywhere": "Everywhere"
                    },
                    "default": "everywhere",
                    "enabled": "support_enable"
                },
                "support_angle": {
                    "label": "Overhang Angle",
                    "description": "The minimum angle of overhangs for which support is added. At a value of 0° all overhangs are supported, 90° will not provide any support.",
                    "unit": "°",
                    "type": "float",
                    "min_value": "0",
                    "max_value": "90",
                    "default": 50,
                    "visible": false,
                    "enabled": "support_enable"
                },
                "support_pattern": {
                    "label": "Support Pattern",
                    "description": "The pattern of the support structures of the print. The different options available result in sturdy or easy to remove support.",
                    "type": "enum",
                    "options": {
                        "lines": "Lines",
                        "grid": "Grid",
                        "triangles": "Triangles",
                        "concentric": "Concentric",
                        "zigzag": "Zig Zag"
                    },
                    "default": "zigzag",
                    "visible": false,
                    "enabled": "support_enable",
                    "global_only": true
                },
                "support_connect_zigzags": {
                    "label": "Connect ZigZags",
                    "description": "Connect the ZigZags. This will increase the strength of the zig zag support structure.",
                    "type": "boolean",
                    "default": true,
                    "visible": false,
                    "enabled": "support_enable and (support_pattern == \"zigzag\")",
                    "global_only": true
                },
                "support_infill_rate": {
                    "label": "Support Density",
                    "description": "Adjusts the density of the support structure. A higher value results in better overhangs, but the supports are harder to remove.",
                    "unit": "%",
                    "type": "float",
                    "min_value": "0",
                    "max_value_warning": "100",
                    "default": 15,
                    "visible": false,
                    "enabled": "support_enable",
                    "global_only": true,
                    "children": {
                        "support_line_distance": {
                            "label": "Support Line Distance",
                            "description": "Distance between the printed support structure lines. This setting is calculated by the support density.",
                            "unit": "mm",
                            "type": "float",
                            "min_value": "0",
                            "default": 2.66,
                            "visible": false,
                            "enabled": "support_enable",
                            "inherit_function": "(support_line_width * 100) / parent_value",
                            "global_only": true
                        }
                    }
                },
                "support_xy_distance": {
                    "label": "X/Y Distance",
                    "description": "Distance of the support structure from the print in the X/Y directions.",
                    "unit": "mm",
                    "type": "float",
                    "min_value": "0",
                    "max_value_warning": "10",
                    "default": 0.7,
                    "visible": false,
                    "enabled": "support_enable"
                },
                "support_z_distance": {
                    "label": "Z Distance",
                    "description": "Distance from the top/bottom of the support structure to the print. This gap provides clearance to remove the supports after the model is printed. This value is rounded down to a multiple of the layer height.",
                    "unit": "mm",
                    "type": "float",
                    "min_value": "0",
                    "max_value_warning": "10",
                    "default": 0.15,
                    "visible": false,
                    "enabled": "support_enable",

                    "children": {
                        "support_top_distance": {
                            "label": "Top Distance",
                            "description": "Distance from the top of the support to the print.",
                            "unit": "mm",
                            "min_value": "0",
                            "max_value_warning": "10",
                            "default": 0.15,
                            "type": "float",
                            "visible": false,
                            "enabled": "support_enable"
                        },
                        "support_bottom_distance": {
                            "label": "Bottom Distance",
                            "description": "Distance from the print to the bottom of the support.",
                            "unit": "mm",
                            "min_value": "0",
                            "max_value_warning": "10",
                            "default": 0.1,
                            "type": "float",
                            "visible": false,
                            "enabled": "support_enable"
                        }
                    }
                },
                "support_bottom_stair_step_height": {
                    "label": "Stair Step Height",
                    "description": "The height of the steps of the stair-like bottom of support resting on the model. A low value makes the support harder to remove, but too high values can lead to unstable support structures.",
                    "unit": "mm",
                    "type": "float",
                    "default": 0.3,
                    "min_value": "0",
                    "max_value_warning": "1.0",
                    "visible": false,
                    "enabled": "support_enable"
                },
                "support_join_distance": {
                    "label": "Join Distance",
                    "description": "The maximum distance between support structures in the X/Y directions. When seperate structures are closer together than this value, the structures merge into one.",
                    "unit": "mm",
                    "type": "float",
                    "default": 2.0,
                    "min_value_warning": "0",
                    "max_value_warning": "10",
                    "visible": false,
                    "enabled": "support_enable"
                },
                "support_offset": {
                    "label": "Horizontal Expansion",
                    "description": "Amount of offset applied to all support polygons in each layer. Positive values can smooth out the support areas and result in more sturdy support.",
                    "unit": "mm",
                    "type": "float",
                    "default": 0.2,
                    "min_value_warning": "-0.5",
                    "max_value_warning": "5.0",
                    "visible": false,
                    "enabled": "support_enable"
                },
                "support_area_smoothing": {
                    "label": "Area Smoothing",
                    "description": "Maximum distance in the X/Y directions of a line segment which is to be smoothed out. Ragged lines are introduced by the join distance and support bridge, which cause the machine to resonate. Smoothing the support areas won't cause them to break with the constraints, except it might change the overhang.",
                    "unit": "mm",
                    "type": "float",
                    "default": 0.6,
                    "min_value": "0",
                    "max_value_warning": "1.0",
                    "visible": false,
                    "enabled": "support_enable"
                },
                "support_roof_enable": {
                    "label": "Enable Support Roof",
                    "description": "Generate a dense top skin at the top of the support on which the model is printed.",
                    "type": "boolean",
                    "default": false,
                    "visible": true,
                    "enabled": "support_enable"
                },
                "support_roof_height": {
                    "label": "Support Roof Thickness",
                    "description": "The thickness of the support roofs.",
                    "unit": "mm",
                    "type": "float",
                    "default": 1,
                    "min_value": "0",
                    "max_value_warning": "10",
                    "visible": false,
                    "enabled": "support_roof_enable"
                },
                "support_roof_density": {
                    "label": "Support Roof Density",
                    "description": "Adjusts the density of the roof of the support structure. A higher value results in better overhangs, but the supports are harder to remove.",
                    "unit": "%",
                    "type": "float",
                    "default": 100,
                    "min_value": "0",
                    "max_value_warning": "100",
                    "enabled":"support_roof_enable",
                    "global_only": true,
                    "children": {
                        "support_roof_line_distance": {
                            "label": "Support Roof Line Distance",
                            "description": "Distance between the printed support roof lines. This setting is calculated by the support roof Density, but can be adjusted separately.",
                            "unit": "mm",
                            "type": "float",
                            "default": 0.4,
                            "min_value": "0",
                            "visible": false,
                            "inherit_function": "0 if parent_value == 0 else (support_roof_line_width * 100) / parent_value",
                            "enabled": "support_roof_enable",
                            "global_only": true
                        }
                    }
                },
                "support_roof_pattern": {
                    "label": "Support Roof Pattern",
                    "description": "The pattern with which the top of the support is printed.",
                    "type": "enum",
                    "visible": false,
                    "options": {
                        "lines": "Lines",
                        "grid": "Grid",
                        "triangles": "Triangles",
                        "concentric": "Concentric",
                        "zigzag": "Zig Zag"
                    },
                    "default": "concentric",
                    "enabled": "support_roof_enable",
                    "global_only": true
                },
                "support_conical_enabled": {
                    "label": "Conical Support",
                    "description": "Experimental feature: Make support areas smaller at the bottom than at the overhang.",
                    "type": "boolean",
                    "default": false,
                    "visible": true,
                    "enabled": "support_enable"
                },
                "support_conical_angle": {
                    "label": "Cone Angle",
                    "description": "The angle of the tilt of conical support. With 0 degrees being vertical, and 90 degrees being horizontal. Smaller angles cause the support to be more sturdy, but consist of more material. Negative angles cause the base of the support to be wider than the top.",
                    "unit": "°",
                    "type": "float",
                    "min_value": "-90",
                    "min_value_warning": "-45",
                    "max_value_warning": "45",
                    "max_value": "90",
                    "default": 30,
                    "visible": false,
                    "enabled": "support_conical_enabled and support_enable"
                },
                "support_conical_min_width": {
<<<<<<< HEAD
                    "label": "Cone Minimal Width",
                    "description": "Minimal width to which conical support reduces the support areas. Small widths can cause the base of the support to not act well as foundation for support above.",
=======
                    "label": "Cone minimal width",
                    "description": "Minimal width to which the base of the conical support area is reduced. Small widths can lead to unstable support structures.",
>>>>>>> f1a5de50
                    "unit": "mm",
                    "default": 5.0,
                    "min_value": "0",
                    "min_value_warning": "machine_nozzle_size * 3",
                    "max_value_warning": "100.0",
                    "type": "float",
                    "visible": false,
                    "enabled": "support_conical_enabled and support_enable"
                },
                "support_use_towers": {
                    "label": "Use Towers",
                    "description": "Use specialized towers to support tiny overhang areas. These towers have a larger diameter than the region they support. Near the overhang the towers' diameter decreases, forming a roof.",
                    "type": "boolean",
                    "default": true,
                    "visible": false,
                    "enabled": "support_enable"
                },
                "support_tower_diameter": {
                    "label": "Tower Diameter",
                    "description": "The diameter of a special tower.",
                    "unit": "mm",
                    "type": "float",
                    "default": 3.0,
                    "min_value": "0",
                    "max_value_warning": "10",
                    "visible": false,
                    "enabled": "support_enable and support_use_towers"
                },
                "support_minimal_diameter": {
                    "label": "Minimum Diameter",
                    "description": "Minimum diameter in the X/Y directions of a small area which is to be supported by a specialized support tower.",
                    "unit": "mm",
                    "type": "float",
                    "default": 3.0,
                    "min_value": "0",
                    "max_value_warning": "10",
                    "max_value": "support_tower_diameter",
                    "inherit": true,
                    "visible": false,
                    "enabled": "support_enable and support_use_towers"
                },
                "support_tower_roof_angle": {
                    "label": "Tower Roof Angle",
                    "description": "The angle of a rooftop of a tower. A higher value results in pointed tower roofs, a lower value results in flattened tower roofs.",
                    "unit": "°",
                    "type": "int",
                    "min_value": "0",
                    "max_value": "90",
                    "default": 65,
                    "visible": false,
                    "enabled": "support_enable and support_use_towers"
                }
            }
        },
        "platform_adhesion": {
            "label": "Platform Adhesion",
            "visible": true,
            "icon": "category_adhesion",
            "settings": {
                "adhesion_type": {
                    "label": "Type",
                    "description": "Different options that help to improve both priming your extrusion and adhesion to the build plate. Brim adds a single layer flat area around the base of your object to prevent warping. Raft adds a thick grid with a roof below the object. Skirt is a line printed around the object, but not connected to the model.",
                    "type": "enum",
                    "options": {
                        "skirt": "Skirt",
                        "brim": "Brim",
                        "raft": "Raft"
                    },
                    "default": "brim",
                    "global_only": "True"
                },
                "skirt_line_count": {
                    "label": "Skirt Line Count",
                    "description": "Multiple skirt lines help to prime your extrusion better for small objects. Setting this to 0 will disable the skirt.",
                    "type": "int",
                    "default": 1,
                    "min_value": "0",
                    "max_value_warning": "10",
                    "enabled": "adhesion_type == \"skirt\"",
                    "global_only": "True",
                    "visible": false
                },
                "skirt_gap": {
                    "label": "Skirt Distance",
                    "description": "The horizontal distance between the skirt and the first layer of the print.\nThis is the minimum distance, multiple skirt lines will extend outwards from this distance.",
                    "unit": "mm",
                    "type": "float",
                    "default": 3,
                    "min_value_warning": "0",
                    "max_value_warning": "100",
                    "enabled": "adhesion_type == \"skirt\"",
                    "global_only": "True",
                    "visible": false
                },
                "skirt_minimal_length": {
                    "label": "Skirt Minimum Length",
                    "description": "The minimum length of the skirt. If this length is not reached by the skirt line count, more skirt lines will be added until the minimum length is reached. Note: If the line count is set to 0 this is ignored.",
                    "unit": "mm",
                    "type": "float",
                    "default": 250,
                    "min_value": "0",
                    "min_value_warning": "25",
                    "max_value_warning": "2500",
                    "enabled": "adhesion_type == \"skirt\"",
                    "global_only": "True",
                    "visible": false
                },
                "brim_width": {
                    "label": "Brim Width",
                    "description": "The distance from the model to the outermost brim line. A larger brim enhances adhesion to the build plate, but also reduces the effective print area.",
                    "type": "float",
                    "unit": "mm",
                    "default": 8.0,
                    "min_value": "0.0",
                    "max_value_warning": "100.0",
                    "enabled": "adhesion_type == \"brim\"",
                    "global_only": "True",
                    "visible": true,
                    "children": {
                        "brim_line_count": {
                            "label": "Brim Line Count",
                            "description": "The number of lines used for a brim. More brim lines enhance adhesion to the build plate, but also reduces the effective print area.",
                            "type": "int",
                            "default": 20,
                            "min_value": "0",
                            "max_value_warning": "300",
                            "inherit_function": "math.ceil(parent_value / skirt_line_width)",
                            "enabled": "adhesion_type == \"brim\"",
                            "global_only": "True",
                            "visible": false
                        }
                    }
                },
                "raft_margin": {
                    "label": "Raft Extra Margin",
                    "description": "If the raft is enabled, this is the extra raft area around the object which is also given a raft. Increasing this margin will create a stronger raft while using more material and leaving less area for your print.",
                    "unit": "mm",
                    "type": "float",
                    "default": 5,
                    "min_value_warning": "0",
                    "max_value_warning": "10",
                    "enabled": "adhesion_type == \"raft\"",
                    "global_only": "True",
                    "visible": false
                },
                "raft_airgap": {
                    "label": "Raft Air-gap",
                    "description": "The gap between the final raft layer and the first layer of the object. Only the first layer is raised by this amount to lower the bonding between the raft layer and the object. Makes it easier to peel off the raft.",
                    "unit": "mm",
                    "type": "float",
                    "default": 0.35,
                    "min_value": "0",
                    "max_value_warning": "1.0",
                    "enabled": "adhesion_type == \"raft\"",
                    "global_only": "True",
                    "visible": true
                },
                "raft_surface_layers": {
                    "label": "Raft Top Layers",
                    "description": "The number of top layers on top of the 2nd raft layer. These are fully filled layers that the object sits on. 2 layers result in a smoother top surface than 1.",
                    "type": "int",
                    "default": 2,
                    "min_value": "0",
                    "max_value_warning": "20",
                    "enabled": "adhesion_type == \"raft\"",
                    "global_only": "True",
                    "visible": true
                },
                "raft_surface_thickness": {
                    "label": "Raft Top Layer Thickness",
                    "description": "Layer thickness of the top raft layers.",
                    "unit": "mm",
                    "type": "float",
                    "default": 0.1,
                    "min_value": "0",
                    "max_value_warning": "2.0",
                    "enabled": "adhesion_type == \"raft\"",
                    "global_only": "True",
                    "visible": false
                },
                "raft_surface_line_width": {
                    "label": "Raft Top Line Width",
                    "description": "Width of the lines in the top surface of the raft. These can be thin lines so that the top of the raft becomes smooth.",
                    "unit": "mm",
                    "type": "float",
                    "default": 0.3,
                    "min_value": "0.0001",
                    "max_value_warning": "machine_nozzle_size * 2",
                    "enabled": "adhesion_type == \"raft\"",
                    "global_only": "True",
                    "visible": false
                },
                "raft_surface_line_spacing": {
                    "label": "Raft Top Spacing",
                    "description": "The distance between the raft lines for the top raft layers. The spacing should be equal to the line width, so that the surface is solid.",
                    "unit": "mm",
                    "type": "float",
                    "default": 0.3,
                    "min_value": "0.0001",
                    "max_value_warning": "5.0",
                    "enabled": "adhesion_type == \"raft\"",
                    "inherit_function": "raft_surface_line_width",
                    "global_only": "True",
                    "visible": false
                },
                "raft_interface_thickness": {
                    "label": "Raft Middle Thickness",
                    "description": "Layer thickness of the middle raft layer.",
                    "unit": "mm",
                    "type": "float",
                    "default": 0.27,
                    "min_value": "0",
                    "max_value_warning": "5.0",
                    "enabled": "adhesion_type == \"raft\"",
                    "global_only": "True",
                    "visible": false
                },
                "raft_interface_line_width": {
                    "label": "Raft Middle Line Width",
                    "description": "Width of the lines in the middle raft layer. Making the second layer extrude more causes the lines to stick to the bed.",
                    "unit": "mm",
                    "type": "float",
                    "default": 1,
                    "min_value": "0.0001",
                    "max_value_warning": "machine_nozzle_size * 2",
                    "enabled": "adhesion_type == \"raft\"",
                    "global_only": "True",
                    "visible": false
                },
                "raft_interface_line_spacing": {
                    "label": "Raft Middle Spacing",
                    "description": "The distance between the raft lines for the middle raft layer. The spacing of the middle should be quite wide, while being dense enough to support the top raft layers.",
                    "unit": "mm",
                    "type": "float",
                    "default": 1.0,
                    "min_value": "0",
                    "max_value_warning": "15.0",
                    "enabled": "adhesion_type == \"raft\"",
                    "global_only": "True",
                    "visible": false
                },
                "raft_base_thickness": {
                    "label": "Raft Base Thickness",
                    "description": "Layer thickness of the base raft layer. This should be a thick layer which sticks firmly to the printer bed.",
                    "unit": "mm",
                    "type": "float",
                    "default": 0.3,
                    "min_value": "0",
                    "max_value_warning": "5.0",
                    "enabled": "adhesion_type == \"raft\"",
                    "global_only": "True",
                    "visible": false
                },
                "raft_base_line_width": {
                    "label": "Raft Base Line Width",
                    "description": "Width of the lines in the base raft layer. These should be thick lines to assist in bed adhesion.",
                    "unit": "mm",
                    "type": "float",
                    "default": 1,
                    "min_value": "0.0001",
                    "max_value_warning": "machine_nozzle_size * 2",
                    "enabled": "adhesion_type == \"raft\"",
                    "global_only": "True",
                    "visible": false
                },
                "raft_base_line_spacing": {
                    "label": "Raft Line Spacing",
                    "description": "The distance between the raft lines for the base raft layer. Wide spacing makes for easy removal of the raft from the build plate.",
                    "unit": "mm",
                    "type": "float",
                    "default": 3.0,
                    "min_value": "0.0001",
                    "max_value_warning": "100",
                    "enabled": "adhesion_type == \"raft\"",
                    "global_only": "True",
                    "visible": false
                },
                "raft_speed": {
                    "label": "Raft Print Speed",
                    "description": "The speed at which the raft is printed.",
                    "unit": "mm/s",
                    "type": "float",
                    "default": 30,
                    "min_value": "0.1",
                    "max_value_warning": "200",
                    "enabled": "adhesion_type == \"raft\"",
                    "inherit_function": "speed_print / 60 * 30",
                    "global_only": "True",
                    "visible": false,
                    "children": {
                        "raft_surface_speed": {
                            "label": "Raft Surface Print Speed",
                            "description": "The speed at which the surface raft layers are printed. These should be printed a bit slower, so that the nozzle can slowly smooth out adjacent surface lines.",
                            "unit": "mm/s",
                            "type": "float",
                            "default": 30,
                            "min_value": "0.1",
                            "max_value_warning": "100",
                            "enabled": "adhesion_type == \"raft\"",
                            "inherit_function": "parent_value",
                            "global_only": "True",
                            "visible": false
                        },
                        "raft_interface_speed": {
                            "label": "Raft Interface Print Speed",
                            "description": "The speed at which the interface raft layer is printed. This should be printed quite slowly, as the volume of material coming out of the nozzle is quite high.",
                            "unit": "mm/s",
                            "type": "float",
                            "default": 15,
                            "min_value": "0.1",
                            "max_value_warning": "150",
                            "enabled": "adhesion_type == \"raft\"",
                            "inherit_function": "0.5 * parent_value",
                            "global_only": "True",
                            "visible": false
                        },
                        "raft_base_speed": {
                            "label": "Raft Base Print Speed",
                            "description": "The speed at which the base raft layer is printed. This should be printed quite slowly, as the volume of material coming out of the nozzle is quite high.",
                            "unit": "mm/s",
                            "type": "float",
                            "default": 15,
                            "min_value": "0.1",
                            "max_value_warning": "200",
                            "enabled": "adhesion_type == \"raft\"",
                            "inherit_function": "0.5 * parent_value",
                            "global_only": "True",
                            "visible": false
                        }
                    }
                },
                "raft_fan_speed": {
                    "label": "Raft Fan Speed",
                    "description": "The fan speed for the raft.",
                    "unit": "%",
                    "type": "float",
                    "min_value": "0",
                    "max_value": "100",
                    "default": 100,
                    "global_only": "True",
                    "visible": false,
                    "enabled": "adhesion_type == \"raft\"",
                    "children": {
                        "raft_surface_fan_speed": {
                            "label": "Raft Surface Fan Speed",
                            "description": "The fan speed for the surface raft layers.",
                            "unit": "%",
                            "type": "float",
                            "min_value": "0",
                            "max_value": "100",
                            "default": 100,
                            "global_only": "True",
                            "visible": false,
                            "inherit": true,
                            "enabled": "adhesion_type == \"raft\""
                        },
                        "raft_interface_fan_speed": {
                            "label": "Raft Interface Fan Speed",
                            "description": "The fan speed for the interface raft layer.",
                            "unit": "%",
                            "type": "float",
                            "min_value": "0",
                            "max_value": "100",
                            "default": 100,
                            "global_only": "True",
                            "visible": false,
                            "inherit": true,
                            "enabled": "adhesion_type == \"raft\""
                        },
                        "raft_base_fan_speed": {
                            "label": "Raft Base Fan Speed",
                            "description": "The fan speed for the base raft layer.",
                            "unit": "%",
                            "type": "float",
                            "min_value": "0",
                            "max_value": "100",
                            "default": 100,
                            "global_only": "True",
                            "visible": false,
                            "inherit": true,
                            "enabled": "adhesion_type == \"raft\""
                        }
                    }
                }
            }
        },
        "meshfix": {
            "label": "Mesh Fixes",
            "visible": true,
            "icon": "category_fixes",
            "settings": {
                "meshfix_union_all": {
                    "label": "Union Overlapping Volumes",
                    "description": "Ignore the internal geometry arising from overlapping volumes and print the volumes as one. This may cause internal cavities to disappear.",
                    "type": "boolean",
                    "default": true,
                    "visible": false
                },
                "meshfix_union_all_remove_holes": {
                    "label": "Remove All Holes",
                    "description": "Remove the holes in each layer and keep only the outside shape. This will ignore any invisible internal geometry. However, it also ignores layer holes which can be viewed from above or below.",
                    "type": "boolean",
                    "default": false,
                    "visible": false
                },
                "meshfix_extensive_stitching": {
                    "label": "Extensive Stitching",
                    "description": "Extensive stitching tries to stitch up open holes in the mesh by closing the hole with touching polygons. This option can introduce a lot of processing time.",
                    "type": "boolean",
                    "default": false,
                    "visible": false
                },
                "meshfix_keep_open_polygons": {
                    "label": "Keep Disconnected Faces",
                    "description": "Normally Cura tries to stitch up small holes in the mesh and remove parts of a layer with big holes. Enabling this option keeps those parts which cannot be stitched. This option should be used as a last resort option when everything else fails to produce proper GCode.",
                    "type": "boolean",
                    "default": false,
                    "visible": false
                }
            }
        },
        "blackmagic": {
            "label": "Special Modes",
            "visible": true,
            "icon": "category_blackmagic",
            "settings": {
                "print_sequence": {
                    "label": "Print Sequence",
                    "description": "Whether to print all objects one layer at a time or to wait for one object to finish, before moving on to the next. One at a time mode is only possible if all models are separated in such a way that the whole print head can move in between and all models are lower than the distance between the nozzle and the X/Y axes.",
                    "type": "enum",
                    "options": {
                        "all_at_once": "All at Once",
                        "one_at_a_time": "One at a Time"
                    },
                    "default": "all_at_once",
                    "visible": true,
                    "global_only": true
                },
                "magic_mesh_surface_mode": {
                    "label": "Surface Mode",
                    "description": "Print the surface instead of the volume. No infill, no top/bottom skin, just a single wall of which the middle coincides with the surface of the mesh. It's also possible to do both: print the insides of a closed volume as normal, but print all polygons not part of a closed volume as surface.",
                    "type": "enum",
                    "options": {
                        "normal": "Normal",
                        "surface": "Surface",
                        "both": "Both"
                    },
                    "default": "normal",
                    "visible": false
                },
                "magic_spiralize": {
                    "label": "Spiralize Outer Contour",
                    "description": "Spiralize smooths out the Z move of the outer edge. This will create a steady Z increase over the whole print. This feature turns a solid object into a single walled print with a solid bottom. This feature used to be called Joris in older versions.",
                    "type": "boolean",
                    "default": false,
                    "visible": false,
                    "global_only": "True"
                }
            }
        },
        "experimental":
        {
            "label": "Experimental",
            "visible": true,
            "icon": "category_blackmagic",
            "settings": {
                "magic_fuzzy_skin_enabled": {
                    "label": "Fuzzy Skin",
                    "description": "Randomly jitter while printing the outer wall, so that the surface has a rough and fuzzy look.",
                    "type": "boolean",
                    "default": false,
                    "visible": false
                },
                "magic_fuzzy_skin_thickness": {
                    "label": "Fuzzy Skin Thickness",
                    "description": "The width within which to jitter. It's advised to keep this below the outer wall width, since the inner walls are unaltered.",
                    "type": "float",
                    "unit": "mm",
                    "default": 0.3,
                    "min_value": "0.001",
                    "max_value_warning": "wall_line_width_0",
                    "visible": false,
                    "enabled": "magic_fuzzy_skin_enabled"
                },
                "magic_fuzzy_skin_point_density": {
                    "label": "Fuzzy Skin Density",
                    "description": "The average density of points introduced on each polygon in a layer. Note that the original points of the polygon are discarded, so a low density results in a reduction of the resolution.",
                    "type": "float",
                    "unit": "1/mm",
                    "default": 1.25,
                    "min_value": "0.008",
                    "min_value_warning": "0.1",
                    "max_value_warning": "10",
                    "max_value": "2 / magic_fuzzy_skin_thickness",
                    "visible": false,
                    "enabled": "magic_fuzzy_skin_enabled",
                    "children": {
                        "magic_fuzzy_skin_point_dist": {
                            "label": "Fuzzy Skin Point Distance",
                            "description": "The average distance between the random points introduced on each line segment. Note that the original points of the polygon are discarded, so a high smoothness results in a reduction of the resolution. This value must be higher than half the Fuzzy Skin Thickness.",
                            "type": "float",
                            "unit": "mm",
                            "default": 0.8,
                            "min_value": "magic_fuzzy_skin_thickness / 2",
                            "min_value_warning": "0.1",
                            "max_value_warning": "10",
                            "inherit_function": "10000 if parent_value == 0 else 1 / parent_value",
                            "visible": false,
                            "enabled": "magic_fuzzy_skin_enabled"
                        }
                    }
                },
                "wireframe_enabled": {
                    "label": "Wire Printing",
                    "description": "Print only the outside surface with a sparse webbed structure, printing 'in thin air'. This is realized by horizontally printing the contours of the model at given Z intervals which are connected via upward and diagonally downward lines.",
                    "type": "boolean",
                    "default": false,
                    "visible": false,
                    "global_only": "True"
                },
                "wireframe_height": {
                    "label": "WP Connection Height",
                    "description": "The height of the upward and diagonally downward lines between two horizontal parts. This determines the overall density of the net structure. Only applies to Wire Printing.",
                    "type": "float",
                    "unit": "mm",
                    "default": 3,
                    "min_value": "0.0001",
                    "max_value_warning": "20",
                    "visible": false,
                    "enabled": "wireframe_enabled",
                    "global_only": "True"
                },
                "wireframe_roof_inset": {
                    "label": "WP Roof Inset Distance",
                    "description": "The distance covered when making a connection from a roof outline inward. Only applies to Wire Printing.",
                    "type": "float",
                    "unit": "mm",
                    "default": 3,
                    "min_value": "0",
                    "min_value_warning": "machine_nozzle_size",
                    "max_value_warning": "20",
                    "visible": false,
                    "enabled": "wireframe_enabled",
                    "inherit_function": "wireframe_height",
                    "global_only": "True"
                },
                "wireframe_printspeed": {
                    "label": "WP speed",
                    "description": "Speed at which the nozzle moves when extruding material. Only applies to Wire Printing.",
                    "unit": "mm/s",
                    "type": "float",
                    "default": 5,
                    "min_value": "0.1",
                    "max_value_warning": "50",
                    "visible": false,
                    "enabled": "wireframe_enabled",
                    "global_only": "True",
                    "children": {
                        "wireframe_printspeed_bottom": {
                            "label": "WP Bottom Printing Speed",
                            "description": "Speed of printing the first layer, which is the only layer touching the build platform. Only applies to Wire Printing.",
                            "unit": "mm/s",
                            "type": "float",
                            "default": 5,
                            "min_value": "0.1",
                            "max_value_warning": "50",
                            "visible": false,
                            "inherit": true,
                            "enabled": "wireframe_enabled",
                            "global_only": "True"
                        },
                        "wireframe_printspeed_up": {
                            "label": "WP Upward Printing Speed",
                            "description": "Speed of printing a line upward 'in thin air'. Only applies to Wire Printing.",
                            "unit": "mm/s",
                            "type": "float",
                            "default": 5,
                            "min_value": "0.1",
                            "max_value_warning": "50",
                            "visible": false,
                            "inherit": true,
                            "enabled": "wireframe_enabled",
                            "global_only": "True"
                        },
                        "wireframe_printspeed_down": {
                            "label": "WP Downward Printing Speed",
                            "description": "Speed of printing a line diagonally downward. Only applies to Wire Printing.",
                            "unit": "mm/s",
                            "type": "float",
                            "default": 5,
                            "min_value": "0.1",
                            "max_value_warning": "50",
                            "visible": false,
                            "inherit": true,
                            "enabled": "wireframe_enabled",
                            "global_only": "True"
                        },
                        "wireframe_printspeed_flat": {
                            "label": "WP Horizontal Printing Speed",
                            "description": "Speed of printing the horizontal contours of the object. Only applies to Wire Printing.",
                            "unit": "mm/s",
                            "type": "float",
                            "default": 5,
                            "min_value": "0.1",
                            "max_value_warning": "100",
                            "visible": false,
                            "inherit": true,
                            "enabled": "wireframe_enabled",
                            "global_only": "True"
                        }
                    }
                },
                "wireframe_flow": {
                    "label": "WP Flow",
                    "description": "Flow compensation: the amount of material extruded is multiplied by this value. Only applies to Wire Printing.",
                    "unit": "%",
                    "default": 100,
                    "min_value": "0",
                    "max_value_warning": "100",
                    "type": "float",
                    "visible": false,
                    "enabled": "wireframe_enabled",
                    "global_only": "True",
                    "children": {
                        "wireframe_flow_connection": {
                            "label": "WP Connection Flow",
                            "description": "Flow compensation when going up or down. Only applies to Wire Printing.",
                            "unit": "%",
                            "default": 100,
                            "min_value": "0",
                            "max_value_warning": "100",
                            "type": "float",
                            "visible": false,
                            "enabled": "wireframe_enabled",
                            "global_only": "True"
                        },
                        "wireframe_flow_flat": {
                            "label": "WP Flat Flow",
                            "description": "Flow compensation when printing flat lines. Only applies to Wire Printing.",
                            "unit": "%",
                            "default": 100,
                            "min_value": "0",
                            "max_value_warning": "100",
                            "type": "float",
                            "visible": false,
                            "enabled": "wireframe_enabled",
                            "global_only": "True"
                        }
                    }
                },
                "wireframe_top_delay": {
                    "label": "WP Top Delay",
                    "description": "Delay time after an upward move, so that the upward line can harden. Only applies to Wire Printing.",
                    "unit": "sec",
                    "type": "float",
                    "default": 0,
                    "min_value": "0",
                    "max_value_warning": "1",
                    "visible": false,
                    "enabled": "wireframe_enabled",
                    "global_only": "True"
                },
                "wireframe_bottom_delay": {
                    "label": "WP Bottom Delay",
                    "description": "Delay time after a downward move. Only applies to Wire Printing.",
                    "unit": "sec",
                    "type": "float",
                    "default": 0,
                    "min_value": "0",
                    "max_value_warning": "1",
                    "visible": false,
                    "enabled": "wireframe_enabled",
                    "global_only": "True"
                },
                "wireframe_flat_delay": {
                    "label": "WP Flat Delay",
                    "description": "Delay time between two horizontal segments. Introducing such a delay can cause better adhesion to previous layers at the connection points, while too long delays cause sagging. Only applies to Wire Printing.",
                    "unit": "sec",
                    "type": "float",
                    "default": 0.1,
                    "min_value": "0",
                    "max_value_warning": "0.5",
                    "visible": false,
                    "enabled": "wireframe_enabled",
                    "global_only": "True"
                },
                "wireframe_up_half_speed": {
                    "label": "WP Ease Upward",
                    "description": "Distance of an upward move which is extruded with half speed.\nThis can cause better adhesion to previous layers, while not heating the material in those layers too much. Only applies to Wire Printing.",
                    "type": "float",
                    "unit": "mm",
                    "default": 0.3,
                    "min_value": "0",
                    "max_value_warning": "5.0",
                    "visible": false,
                    "enabled": "wireframe_enabled",
                    "global_only": "True"
                },
                "wireframe_top_jump": {
                    "label": "WP Knot Size",
                    "description": "Creates a small knot at the top of an upward line, so that the consecutive horizontal layer has a better chance to connect to it. Only applies to Wire Printing.",
                    "type": "float",
                    "unit": "mm",
                    "default": 0.6,
                    "min_value": "0",
                    "max_value_warning": "2.0",
                    "visible": false,
                    "enabled": "wireframe_enabled",
                    "global_only": "True"
                },
                "wireframe_fall_down": {
                    "label": "WP Fall Down",
                    "description": "Distance with which the material falls down after an upward extrusion. This distance is compensated for. Only applies to Wire Printing.",
                    "type": "float",
                    "unit": "mm",
                    "default": 0.5,
                    "min_value": "0",
                    "max_value_warning": "wireframe_height",
                    "visible": false,
                    "enabled": "wireframe_enabled",
                    "global_only": "True"
                },
                "wireframe_drag_along": {
                    "label": "WP Drag along",
                    "description": "Distance with which the material of an upward extrusion is dragged along with the diagonally downward extrusion. This distance is compensated for. Only applies to Wire Printing.",
                    "type": "float",
                    "unit": "mm",
                    "default": 0.6,
                    "min_value": "0",
                    "max_value_warning": "wireframe_height",
                    "visible": false,
                    "enabled": "wireframe_enabled",
                    "global_only": "True"
                },
                "wireframe_strategy": {
                    "label": "WP Strategy",
                    "description": "Strategy for making sure two consecutive layers connect at each connection point. Retraction lets the upward lines harden in the right position, but may cause filament grinding. A knot can be made at the end of an upward line to heighten the chance of connecting to it and to let the line cool; however, it may require slow printing speeds. Another strategy is to compensate for the sagging of the top of an upward line; however, the lines won't always fall down as predicted.",
                    "type": "enum",
                    "options": {
                        "compensate": "Compensate",
                        "knot": "Knot",
                        "retract": "Retract"
                    },
                    "default": "compensate",
                    "visible": false,
                    "enabled": "wireframe_enabled",
                    "global_only": "True"
                },
                "wireframe_straight_before_down": {
                    "label": "WP Straighten Downward Lines",
                    "description": "Percentage of a diagonally downward line which is covered by a horizontal line piece. This can prevent sagging of the top most point of upward lines. Only applies to Wire Printing.",
                    "type": "float",
                    "unit": "%",
                    "default": 20,
                    "min_value": "0",
                    "max_value": "100",
                    "visible": false,
                    "enabled": "wireframe_enabled",
                    "global_only": "True"
                },
                "wireframe_roof_fall_down": {
                    "label": "WP Roof Fall Down",
                    "description": "The distance which horizontal roof lines printed 'in thin air' fall down when being printed. This distance is compensated for. Only applies to Wire Printing.",
                    "type": "float",
                    "unit": "mm",
                    "default": 2,
                    "min_value_warning": "0",
                    "max_value_warning": "wireframe_roof_inset",
                    "visible": false,
                    "enabled": "wireframe_enabled",
                    "global_only": "True"
                },
                "wireframe_roof_drag_along": {
                    "label": "WP Roof Drag Along",
                    "description": "The distance of the end piece of an inward line which gets dragged along when going back to the outer outline of the roof. This distance is compensated for. Only applies to Wire Printing.",
                    "type": "float",
                    "unit": "mm",
                    "default": 0.8,
                    "min_value": "0",
                    "max_value_warning": "10",
                    "visible": false,
                    "enabled": "wireframe_enabled",
                    "global_only": "True"
                },
                "wireframe_roof_outer_delay": {
                    "label": "WP Roof Outer Delay",
                    "description": "Time spent at the outer perimeters of hole which is to become a roof. Longer times can ensure a better connection. Only applies to Wire Printing.",
                    "type": "float",
                    "unit": "sec",
                    "default": 0.2,
                    "min_value": "0",
                    "max_value_warning": "2.0",
                    "visible": false,
                    "enabled": "wireframe_enabled",
                    "global_only": "True"
                },
                "wireframe_nozzle_clearance": {
                    "label": "WP Nozzle Clearance",
                    "description": "Distance between the nozzle and horizontally downward lines. Larger clearance results in diagonally downward lines with a less steep angle, which in turn results in less upward connections with the next layer. Only applies to Wire Printing.",
                    "type": "float",
                    "unit": "mm",
                    "default": 1,
                    "min_value_warning": "0",
                    "max_value_warning": "10.0",
                    "visible": false,
                    "enabled": "wireframe_enabled",
                    "global_only": "True"
                }
            }
        }
    }
}<|MERGE_RESOLUTION|>--- conflicted
+++ resolved
@@ -438,11 +438,7 @@
                 },
                 "skin_outline_count": {
                     "label": "Extra Skin Wall Count",
-<<<<<<< HEAD
-                    "description": "Number of lines around skin regions. Using one or two skin perimeter lines can greatly improve roofs which would start in the middle of infill cells.",
-=======
                     "description": "Replaces the outermost part of the top/bottom pattern with a number of concentric lines. Using one or two lines improves roofs that start on infill material.",
->>>>>>> f1a5de50
                     "default": 0,
                     "min_value": "0",
                     "max_value_warning": "10",
@@ -527,13 +523,8 @@
                     "visible": false
                 },
                 "skin_no_small_gaps_heuristic": {
-<<<<<<< HEAD
                     "label": "Ignore Small Z Gaps",
-                    "description": "When the model has small vertical gaps, about 5% extra computation time can be spent on generating top and bottom skin in these narrow spaces. In such a case set this setting to false.",
-=======
-                    "label": "Ignore small Z gaps",
-                    "description": "When the model has small vertical gaps, about 5% extra computation time can be spent on generating top and bottom skin in these narrow spaces. In such case, disable the setting",
->>>>>>> f1a5de50
+                    "description": "When the model has small vertical gaps, about 5% extra computation time can be spent on generating top and bottom skin in these narrow spaces. In such case, disable the setting.",
                     "type": "boolean",
                     "default": true,
                     "visible": false
@@ -982,11 +973,7 @@
             "settings": {
                 "retraction_combing": {
                     "label": "Enable Combing",
-<<<<<<< HEAD
-                    "description": "Combing keeps the nozzle within already printed areas when traveling. This results in slightly longer travel moves but reduces the need for retractions. If combing is disabled, the material will retract and the nozzle moves in a straight line to the next start point.",
-=======
-                    "description": "Combing keeps the nozzle within already printed areas when traveling. This results in slightly longer travel moves but reduces the need for retractions. If combing is disabled, the nozzle moves in a straight line to the next point and will retract.",
->>>>>>> f1a5de50
+                    "description": "Combing keeps the nozzle within already printed areas when traveling. This results in slightly longer travel moves but reduces the need for retractions. If combing is disabled, the material will retract and the nozzle moves in a straight line to the next point.",
                     "type": "boolean",
                     "default": true,
                     "visible": false,
@@ -1127,13 +1114,8 @@
                     "global_only": "True"
                 },
                 "cool_fan_full_at_height": {
-<<<<<<< HEAD
                     "label": "Regular Fan Speed at Height",
-                    "description": "The height at which the fan spins on regular fan speed. At the layers below the fan speed gradually increases from zero to regular fan speed.",
-=======
-                    "label": "Regular fan speed at height",
                     "description": "The height at which the fans spin on regular fan speed. At the layers below the fan speed gradually increases from zero to regular fan speed.",
->>>>>>> f1a5de50
                     "unit": "mm",
                     "type": "float",
                     "default": 0.5,
@@ -1144,13 +1126,8 @@
                     "global_only": "True",
                     "children": {
                         "cool_fan_full_layer": {
-<<<<<<< HEAD
                             "label": "Regular Fan Speed at Layer",
-                            "description": "The layer at which the fan spins on regular fan speed. If regular fan speed at height is set, this value is calculated and rounded to a whole number.",
-=======
-                            "label": "Regular fan speed at layer",
                             "description": "The layer at which the fans spin on regular fan speed. If regular fan speed at height is set, this value is calculated and rounded to a whole number.",
->>>>>>> f1a5de50
                             "type": "int",
                             "default": 1,
                             "min_value": "0",
@@ -1495,13 +1472,8 @@
                     "enabled": "support_conical_enabled and support_enable"
                 },
                 "support_conical_min_width": {
-<<<<<<< HEAD
                     "label": "Cone Minimal Width",
-                    "description": "Minimal width to which conical support reduces the support areas. Small widths can cause the base of the support to not act well as foundation for support above.",
-=======
-                    "label": "Cone minimal width",
                     "description": "Minimal width to which the base of the conical support area is reduced. Small widths can lead to unstable support structures.",
->>>>>>> f1a5de50
                     "unit": "mm",
                     "default": 5.0,
                     "min_value": "0",
