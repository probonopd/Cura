[general]
version = 1
name = High Quality
weight = -3

[settings]
layer_height = 0.06
<<<<<<< HEAD
infill_sparse_density = 12
=======
speed_topbottom = 15
speed_infill = 80
>>>>>>> efdd92d3
<|MERGE_RESOLUTION|>--- conflicted
+++ resolved
@@ -5,9 +5,5 @@
 
 [settings]
 layer_height = 0.06
-<<<<<<< HEAD
-infill_sparse_density = 12
-=======
 speed_topbottom = 15
 speed_infill = 80
->>>>>>> efdd92d3
