--- conflicted
+++ resolved
@@ -11,15 +11,9 @@
         "platform": "ultimaker_platform.stl",
         "has_materials": true,
         "has_machine_quality": true,
-<<<<<<< HEAD
-        "exclude_materials": ["generic_hips", "generic_petg", "generic_bam", "ultimaker_bam", "generic_pva", "ultimaker_pva", "generic_tough_pla", "ultimaker_tough_pla_black", "ultimaker_tough_pla_green", "ultimaker_tough_pla_red", "ultimaker_tough_pla_white"],
+        "exclude_materials": ["generic_hips", "generic_petg", "generic_bam", "ultimaker_bam", "generic_pva", "ultimaker_pva", "generic_tough_pla", "ultimaker_tough_pla_black", "ultimaker_tough_pla_green", "ultimaker_tough_pla_red", "ultimaker_tough_pla_white", "generic_cffcpe", "generic_cffpa", "generic_gffcpe", "generic_gffpa", "structur3d_dap100silicone" ],
         "first_start_actions": ["UMOUpgradeSelection", "BedLevel"],
         "supported_actions": ["UMOUpgradeSelection", "BedLevel"],
-=======
-        "exclude_materials": ["generic_hips", "generic_petg", "generic_bam", "ultimaker_bam", "generic_pva", "ultimaker_pva", "generic_tough_pla", "ultimaker_tough_pla_black", "ultimaker_tough_pla_green", "ultimaker_tough_pla_red", "ultimaker_tough_pla_white", "generic_cffcpe", "generic_cffpa", "generic_gffcpe", "generic_gffpa", "structur3d_dap100silicone" ],
-        "first_start_actions": ["UMOUpgradeSelection", "UMOCheckup", "BedLevel"],
-        "supported_actions": ["UMOUpgradeSelection", "UMOCheckup", "BedLevel"],
->>>>>>> 4f5aee62
         "machine_extruder_trains":
         {
             "0": "ultimaker_original_extruder_0"
