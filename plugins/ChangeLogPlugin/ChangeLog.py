# Copyright (c) 2015 Ultimaker B.V.
# Cura is released under the terms of the AGPLv3 or higher.

from UM.i18n import i18nCatalog
from UM.Extension import Extension
from UM.Preferences import Preferences
from UM.Application import Application
from UM.PluginRegistry import PluginRegistry
from UM.Version import Version

from PyQt5.QtQuick import QQuickView
from PyQt5.QtQml import QQmlComponent, QQmlContext
from PyQt5.QtCore import QUrl, pyqtSlot, QObject

import os.path
import collections

catalog = i18nCatalog("cura")

class ChangeLog(Extension, QObject,):
    def __init__(self, parent = None):
        QObject.__init__(self, parent)
        Extension.__init__(self)
        self._changelog_window = None
        self._changelog_context = None
        version_string = Application.getInstance().getVersion()
        if version_string is not "master":
            self._version = Version(version_string)
        else:
            self._version = None

        self._change_logs = None
        Application.getInstance().engineCreatedSignal.connect(self._onEngineCreated)
        Preferences.getInstance().addPreference("general/latest_version_changelog_shown", "2.0.0") #First version of CURA with uranium
        self.addMenuItem(catalog.i18nc("@item:inmenu", "Show Changelog"), self.showChangelog)
        #self.showChangelog()

    def getChangeLogs(self):
        if not self._change_logs:
            self.loadChangeLogs()
        return self._change_logs

    @pyqtSlot(result = str)
    def getChangeLogString(self):
        logs = self.getChangeLogs()
<<<<<<< HEAD
        latest_version = Version(Preferences.getInstance().getValue("general/latest_version_changelog_shown")) #TODO: @UnusedVariable
=======
>>>>>>> bc0d8818
        result = ""
        for version in logs:
            result += "<h1>" + str(version) + "</h1><br>"
            result += ""
            for change in logs[version]:
                result += "<b>" + str(change) + "</b><br>"
                for line in logs[version][change]:
                    result += str(line) + "<br>"
                result += "<br>"

        pass
        return result

    def loadChangeLogs(self):
        self._change_logs = collections.OrderedDict()
        with open(os.path.join(PluginRegistry.getInstance().getPluginPath(self.getPluginId()), "ChangeLog.txt"), "r",-1, "utf-8") as f:
            open_version = None
            open_header = None
            for line in f:
                line = line.replace("\n","")
                if "[" in line and "]" in line:
                    line = line.replace("[","")
                    line = line.replace("]","")
                    open_version = Version(line)
                    self._change_logs[Version(line)] = collections.OrderedDict()
                elif line.startswith("*"):
                    open_header = line.replace("*","")
                    self._change_logs[open_version][open_header] = []
                else:
                    if line != "":
                        self._change_logs[open_version][open_header].append(line)

    def _onEngineCreated(self):
        if not self._version:
            return #We're on dev branch.

        if Preferences.getInstance().getValue("general/latest_version_changelog_shown") == "master":
            latest_version_shown = Version("0.0.0")
        else:
            latest_version_shown = Version(Preferences.getInstance().getValue("general/latest_version_changelog_shown"))

        if self._version > latest_version_shown:
            self.showChangelog()

    def showChangelog(self):
        if not self._changelog_window:
            self.createChangelogWindow()

        self._changelog_window.show()
        Preferences.getInstance().setValue("general/latest_version_changelog_shown", Application.getInstance().getVersion())

    def hideChangelog(self):
        if self._changelog_window:
            self._changelog_window.hide()

    def createChangelogWindow(self):
        path = QUrl.fromLocalFile(os.path.join(PluginRegistry.getInstance().getPluginPath(self.getPluginId()), "ChangeLog.qml"))

        component = QQmlComponent(Application.getInstance()._engine, path)
        self._changelog_context = QQmlContext(Application.getInstance()._engine.rootContext())
        self._changelog_context.setContextProperty("manager", self)
        self._changelog_window = component.create(self._changelog_context)
        #print(self._changelog_window)<|MERGE_RESOLUTION|>--- conflicted
+++ resolved
@@ -43,10 +43,6 @@
     @pyqtSlot(result = str)
     def getChangeLogString(self):
         logs = self.getChangeLogs()
-<<<<<<< HEAD
-        latest_version = Version(Preferences.getInstance().getValue("general/latest_version_changelog_shown")) #TODO: @UnusedVariable
-=======
->>>>>>> bc0d8818
         result = ""
         for version in logs:
             result += "<h1>" + str(version) + "</h1><br>"
