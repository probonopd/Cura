--- conflicted
+++ resolved
@@ -18,20 +18,12 @@
         },
 
         "mesh_writer": {
-<<<<<<< HEAD
-            "extension": "gcode",
-            "description": catalog.i18nc("GCode Writer File Description", "GCode File"),
-            "mime_types": [
-                "text/x-gcode"
-            ]
-=======
             "output": [{
                 "extension": "gcode",
                 "description": catalog.i18nc("GCode Writer File Description", "GCode File"),
                 "mime_type": "text/x-gcode",
                 "mode": GCodeWriter.GCodeWriter.OutputMode.TextMode
             }]
->>>>>>> d6b3044c
         }
     }
 
