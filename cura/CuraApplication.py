--- conflicted
+++ resolved
@@ -128,11 +128,7 @@
 numpy.seterr(all = "ignore")
 
 try:
-<<<<<<< HEAD
-    from cura.CuraVersion import CuraAppDisplayName, CuraVersion, CuraBuildType, CuraDebugMode, CuraSDKVersion
-=======
-    from cura.CuraVersion import CuraVersion, CuraBuildType, CuraDebugMode, CuraSDKVersion  # type: ignore
->>>>>>> fad8ad5d
+    from cura.CuraVersion import CuraAppDisplayName, CuraVersion, CuraBuildType, CuraDebugMode, CuraSDKVersion  # type: ignore
 except ImportError:
     CuraAppDisplayName = "Ultimaker Cura"
     CuraVersion = "master"  # [CodeStyle: Reflecting imported value]
