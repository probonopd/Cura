# Copyright (c) 2018 Ultimaker B.V.
# Cura is released under the terms of the LGPLv3 or higher.

import os
import sys
import time
from typing import cast, TYPE_CHECKING, Optional, Callable

import numpy

from PyQt5.QtCore import QObject, QTimer, QUrl, pyqtSignal, pyqtProperty, QEvent, Q_ENUMS
from PyQt5.QtGui import QColor, QIcon
from PyQt5.QtWidgets import QMessageBox
from PyQt5.QtQml import qmlRegisterUncreatableType, qmlRegisterSingletonType, qmlRegisterType

from UM.Application import Application
from UM.PluginError import PluginNotFoundError
from UM.Scene.SceneNode import SceneNode
from UM.Scene.Camera import Camera
from UM.Math.Vector import Vector
from UM.Math.Quaternion import Quaternion
from UM.Math.AxisAlignedBox import AxisAlignedBox
from UM.Math.Matrix import Matrix
from UM.Platform import Platform
from UM.Resources import Resources
from UM.Scene.ToolHandle import ToolHandle
from UM.Scene.Iterator.DepthFirstIterator import DepthFirstIterator
from UM.Mesh.ReadMeshJob import ReadMeshJob
from UM.Logger import Logger
from UM.Preferences import Preferences
from UM.Qt.QtApplication import QtApplication #The class we're inheriting from.
from UM.View.SelectionPass import SelectionPass #For typing.
from UM.Scene.Selection import Selection
from UM.Scene.GroupDecorator import GroupDecorator
from UM.Settings.ContainerStack import ContainerStack
from UM.Settings.InstanceContainer import InstanceContainer
from UM.Settings.Validator import Validator
from UM.Message import Message
from UM.i18n import i18nCatalog
from UM.Workspace.WorkspaceReader import WorkspaceReader
from UM.Decorators import deprecated

from UM.Operations.AddSceneNodeOperation import AddSceneNodeOperation
from UM.Operations.RemoveSceneNodeOperation import RemoveSceneNodeOperation
from UM.Operations.GroupedOperation import GroupedOperation
from UM.Operations.SetTransformOperation import SetTransformOperation

from cura.API import CuraAPI
from cura.Arranging.Arrange import Arrange
from cura.Arranging.ArrangeObjectsJob import ArrangeObjectsJob
from cura.Arranging.ArrangeObjectsAllBuildPlatesJob import ArrangeObjectsAllBuildPlatesJob
from cura.Arranging.ShapeArray import ShapeArray
from cura.MultiplyObjectsJob import MultiplyObjectsJob
from cura.Scene.ConvexHullDecorator import ConvexHullDecorator
from cura.Operations.SetParentOperation import SetParentOperation
from cura.Scene.SliceableObjectDecorator import SliceableObjectDecorator
from cura.Scene.BlockSlicingDecorator import BlockSlicingDecorator
from cura.Scene.BuildPlateDecorator import BuildPlateDecorator
from cura.Scene.CuraSceneNode import CuraSceneNode

from cura.Scene.CuraSceneController import CuraSceneController

from UM.Settings.SettingDefinition import SettingDefinition, DefinitionPropertyType
from UM.Settings.ContainerRegistry import ContainerRegistry
from UM.Settings.SettingFunction import SettingFunction
from cura.Settings.CuraContainerRegistry import CuraContainerRegistry
from cura.Settings.MachineNameValidator import MachineNameValidator

from cura.Machines.Models.BuildPlateModel import BuildPlateModel
from cura.Machines.Models.NozzleModel import NozzleModel
from cura.Machines.Models.QualityProfilesDropDownMenuModel import QualityProfilesDropDownMenuModel
from cura.Machines.Models.CustomQualityProfilesDropDownMenuModel import CustomQualityProfilesDropDownMenuModel
from cura.Machines.Models.MultiBuildPlateModel import MultiBuildPlateModel
from cura.Machines.Models.FavoriteMaterialsModel import FavoriteMaterialsModel
from cura.Machines.Models.GenericMaterialsModel import GenericMaterialsModel
from cura.Machines.Models.MaterialBrandsModel import MaterialBrandsModel
from cura.Machines.Models.QualityManagementModel import QualityManagementModel
from cura.Machines.Models.QualitySettingsModel import QualitySettingsModel
from cura.Machines.Models.MachineManagementModel import MachineManagementModel

from cura.Machines.Models.SettingVisibilityPresetsModel import SettingVisibilityPresetsModel

from cura.Machines.MachineErrorChecker import MachineErrorChecker

from cura.Settings.SettingInheritanceManager import SettingInheritanceManager
from cura.Settings.SimpleModeSettingsManager import SimpleModeSettingsManager

from cura.Machines.VariantManager import VariantManager

from .SingleInstance import SingleInstance
from .AutoSave import AutoSave
from . import PlatformPhysics
from . import BuildVolume
from . import CameraAnimation
from . import PrintInformation
from . import CuraActions
from cura.Scene import ZOffsetDecorator
from . import CuraSplashScreen
from . import PrintJobPreviewImageProvider
from . import MachineActionManager

from cura.TaskManagement.OnExitCallbackManager import OnExitCallbackManager

from cura.Settings.MachineManager import MachineManager
from cura.Settings.ExtruderManager import ExtruderManager
from cura.Settings.UserChangesModel import UserChangesModel
from cura.Settings.ExtrudersModel import ExtrudersModel
from cura.Settings.MaterialSettingsVisibilityHandler import MaterialSettingsVisibilityHandler
from cura.Settings.ContainerManager import ContainerManager
from cura.Settings.SidebarCustomMenuItemsModel import SidebarCustomMenuItemsModel
import cura.Settings.cura_empty_instance_containers
from cura.Settings.CuraFormulaFunctions import CuraFormulaFunctions

from cura.ObjectsModel import ObjectsModel

from cura.PrinterOutput.NetworkMJPGImage import NetworkMJPGImage

from cura import CuraConstants

from UM.FlameProfiler import pyqtSlot
from UM.Decorators import override

if TYPE_CHECKING:
    from cura.Machines.MaterialManager import MaterialManager
    from cura.Machines.QualityManager import QualityManager
    from UM.Settings.EmptyInstanceContainer import EmptyInstanceContainer
    from cura.Settings.GlobalStack import GlobalStack


numpy.seterr(all = "ignore")

<<<<<<< HEAD
=======
try:
    from cura.CuraVersion import CuraAppDisplayName, CuraVersion, CuraBuildType, CuraDebugMode, CuraSDKVersion  # type: ignore
except ImportError:
    CuraAppDisplayName = "Ultimaker Cura"
    CuraVersion = "master"  # [CodeStyle: Reflecting imported value]
    CuraBuildType = ""
    CuraDebugMode = False
    CuraSDKVersion = "6.0.0"

>>>>>>> 3f7c9227

class CuraApplication(QtApplication):
    # SettingVersion represents the set of settings available in the machine/extruder definitions.
    # You need to make sure that this version number needs to be increased if there is any non-backwards-compatible
    # changes of the settings.
    SettingVersion = 5

    Created = False

    class ResourceTypes:
        QmlFiles = Resources.UserType + 1
        Firmware = Resources.UserType + 2
        QualityInstanceContainer = Resources.UserType + 3
        QualityChangesInstanceContainer = Resources.UserType + 4
        MaterialInstanceContainer = Resources.UserType + 5
        VariantInstanceContainer = Resources.UserType + 6
        UserInstanceContainer = Resources.UserType + 7
        MachineStack = Resources.UserType + 8
        ExtruderStack = Resources.UserType + 9
        DefinitionChangesContainer = Resources.UserType + 10
        SettingVisibilityPreset = Resources.UserType + 11

    Q_ENUMS(ResourceTypes)

    def __init__(self, *args, **kwargs):
        super().__init__(name = "cura",
                         app_display_name = CuraConstants.CuraAppDisplayName,
                         version = CuraConstants.CuraVersion,
                         api_version = CuraConstants.CuraSDKVersion,
                         buildtype = CuraConstants.CuraBuildType,
                         is_debug_mode = CuraConstants.CuraDebugMode,
                         tray_icon_name = "cura-icon-32.png",
                         **kwargs)

        self.default_theme = "cura-light"

        self.change_log_url = "https://ultimaker.com/ultimaker-cura-latest-features"

        self._boot_loading_time = time.time()

        self._on_exit_callback_manager = OnExitCallbackManager(self)

        # Variables set from CLI
        self._files_to_open = []
        self._use_single_instance = False

        self._single_instance = None

        self._cura_formula_functions = None  # type: Optional[CuraFormulaFunctions]

        self._cura_package_manager = None

        self._machine_action_manager = None

        self.empty_container = None  # type: EmptyInstanceContainer
        self.empty_definition_changes_container = None  # type: EmptyInstanceContainer
        self.empty_variant_container = None  # type: EmptyInstanceContainer
        self.empty_material_container = None  # type: EmptyInstanceContainer
        self.empty_quality_container = None  # type: EmptyInstanceContainer
        self.empty_quality_changes_container = None  # type: EmptyInstanceContainer

        self._variant_manager = None
        self._material_manager = None
        self._quality_manager = None
        self._machine_manager = None
        self._extruder_manager = None
        self._container_manager = None

        self._object_manager = None
        self._extruders_model = None
        self._extruders_model_with_optional = None
        self._build_plate_model = None
        self._multi_build_plate_model = None
        self._setting_visibility_presets_model = None
        self._setting_inheritance_manager = None
        self._simple_mode_settings_manager = None
        self._cura_scene_controller = None
        self._machine_error_checker = None

        self._quality_profile_drop_down_menu_model = None
        self._custom_quality_profile_drop_down_menu_model = None
        self._cura_API = CuraAPI(self)

        self._physics = None
        self._volume = None
        self._output_devices = {}
        self._print_information = None
        self._previous_active_tool = None
        self._platform_activity = False
        self._scene_bounding_box = AxisAlignedBox.Null

        self._center_after_select = False
        self._camera_animation = None
        self._cura_actions = None
        self.started = False

        self._message_box_callback = None
        self._message_box_callback_arguments = []
        self._i18n_catalog = None

        self._currently_loading_files = []
        self._non_sliceable_extensions = []
        self._additional_components = {}  # Components to add to certain areas in the interface

        self._open_file_queue = []  # A list of files to open (after the application has started)

        self._update_platform_activity_timer = None

        self._need_to_show_user_agreement = True

        self._sidebar_custom_menu_items = []  # type: list # Keeps list of custom menu items for the side bar

        self._plugins_loaded = False

        # Backups
        self._auto_save = None
        self._save_data_enabled = True

        from cura.Settings.CuraContainerRegistry import CuraContainerRegistry
        self._container_registry_class = CuraContainerRegistry
        # Redefined here in order to please the typing.
        self._container_registry = None # type: CuraContainerRegistry
        from cura.CuraPackageManager import CuraPackageManager
        self._package_manager_class = CuraPackageManager

    # Adds command line options to the command line parser. This should be called after the application is created and
    # before the pre-start.
    def addCommandLineOptions(self):
        super().addCommandLineOptions()
        self._cli_parser.add_argument("--help", "-h",
                                      action = "store_true",
                                      default = False,
                                      help = "Show this help message and exit.")
        self._cli_parser.add_argument("--single-instance",
                                      dest = "single_instance",
                                      action = "store_true",
                                      default = False)
        # >> For debugging
        # Trigger an early crash, i.e. a crash that happens before the application enters its event loop.
        self._cli_parser.add_argument("--trigger-early-crash",
                                      dest = "trigger_early_crash",
                                      action = "store_true",
                                      default = False,
                                      help = "FOR TESTING ONLY. Trigger an early crash to show the crash dialog.")
        self._cli_parser.add_argument("file", nargs = "*", help = "Files to load after starting the application.")

    def getContainerRegistry(self) -> "CuraContainerRegistry":
        return self._container_registry

    def parseCliOptions(self):
        super().parseCliOptions()

        if self._cli_args.help:
            self._cli_parser.print_help()
            sys.exit(0)

        self._use_single_instance = self._cli_args.single_instance
        # FOR TESTING ONLY
        if self._cli_args.trigger_early_crash:
            assert not "This crash is triggered by the trigger_early_crash command line argument."

        for filename in self._cli_args.file:
            self._files_to_open.append(os.path.abspath(filename))

    def initialize(self) -> None:
        self.__addExpectedResourceDirsAndSearchPaths()  # Must be added before init of super

        super().initialize()

        self.__sendCommandToSingleInstance()
        self.__initializeSettingDefinitionsAndFunctions()
        self.__addAllResourcesAndContainerResources()
        self.__addAllEmptyContainers()
        self.__setLatestResouceVersionsForVersionUpgrade()

        self._machine_action_manager = MachineActionManager.MachineActionManager(self)
        self._machine_action_manager.initialize()

    def __sendCommandToSingleInstance(self):
        self._single_instance = SingleInstance(self, self._files_to_open)

        # If we use single instance, try to connect to the single instance server, send commands, and then exit.
        # If we cannot find an existing single instance server, this is the only instance, so just keep going.
        if self._use_single_instance:
            if self._single_instance.startClient():
                Logger.log("i", "Single instance commands were sent, exiting")
                sys.exit(0)

    # Adds expected directory names and search paths for Resources.
    def __addExpectedResourceDirsAndSearchPaths(self):
        # this list of dir names will be used by UM to detect an old cura directory
        for dir_name in ["extruders", "machine_instances", "materials", "plugins", "quality", "quality_changes", "user", "variants"]:
            Resources.addExpectedDirNameInData(dir_name)

        Resources.addSearchPath(os.path.join(self._app_install_dir, "share", "cura", "resources"))
        if not hasattr(sys, "frozen"):
            resource_path = os.path.join(os.path.abspath(os.path.dirname(__file__)), "..", "resources")
            Resources.addSearchPath(resource_path)

    # Adds custom property types, settings types, and extra operators (functions) that need to be registered in
    # SettingDefinition and SettingFunction.
    def __initializeSettingDefinitionsAndFunctions(self):
        self._cura_formula_functions = CuraFormulaFunctions(self)

        # Need to do this before ContainerRegistry tries to load the machines
        SettingDefinition.addSupportedProperty("settable_per_mesh", DefinitionPropertyType.Any, default = True, read_only = True)
        SettingDefinition.addSupportedProperty("settable_per_extruder", DefinitionPropertyType.Any, default = True, read_only = True)
        # this setting can be changed for each group in one-at-a-time mode
        SettingDefinition.addSupportedProperty("settable_per_meshgroup", DefinitionPropertyType.Any, default = True, read_only = True)
        SettingDefinition.addSupportedProperty("settable_globally", DefinitionPropertyType.Any, default = True, read_only = True)

        # From which stack the setting would inherit if not defined per object (handled in the engine)
        # AND for settings which are not settable_per_mesh:
        # which extruder is the only extruder this setting is obtained from
        SettingDefinition.addSupportedProperty("limit_to_extruder", DefinitionPropertyType.Function, default = "-1", depends_on = "value")

        # For settings which are not settable_per_mesh and not settable_per_extruder:
        # A function which determines the glabel/meshgroup value by looking at the values of the setting in all (used) extruders
        SettingDefinition.addSupportedProperty("resolve", DefinitionPropertyType.Function, default = None, depends_on = "value")

        SettingDefinition.addSettingType("extruder", None, str, Validator)
        SettingDefinition.addSettingType("optional_extruder", None, str, None)
        SettingDefinition.addSettingType("[int]", None, str, None)

        SettingFunction.registerOperator("extruderValue", self._cura_formula_functions.getValueInExtruder)
        SettingFunction.registerOperator("extruderValues", self._cura_formula_functions.getValuesInAllExtruders)
        SettingFunction.registerOperator("resolveOrValue", self._cura_formula_functions.getResolveOrValue)
        SettingFunction.registerOperator("defaultExtruderPosition", self._cura_formula_functions.getDefaultExtruderPosition)

    # Adds all resources and container related resources.
    def __addAllResourcesAndContainerResources(self) -> None:
        Resources.addStorageType(self.ResourceTypes.QualityInstanceContainer, "quality")
        Resources.addStorageType(self.ResourceTypes.QualityChangesInstanceContainer, "quality_changes")
        Resources.addStorageType(self.ResourceTypes.VariantInstanceContainer, "variants")
        Resources.addStorageType(self.ResourceTypes.MaterialInstanceContainer, "materials")
        Resources.addStorageType(self.ResourceTypes.UserInstanceContainer, "user")
        Resources.addStorageType(self.ResourceTypes.ExtruderStack, "extruders")
        Resources.addStorageType(self.ResourceTypes.MachineStack, "machine_instances")
        Resources.addStorageType(self.ResourceTypes.DefinitionChangesContainer, "definition_changes")
        Resources.addStorageType(self.ResourceTypes.SettingVisibilityPreset, "setting_visibility")

        self._container_registry.addResourceType(self.ResourceTypes.QualityInstanceContainer, "quality")
        self._container_registry.addResourceType(self.ResourceTypes.QualityChangesInstanceContainer, "quality_changes")
        self._container_registry.addResourceType(self.ResourceTypes.VariantInstanceContainer, "variant")
        self._container_registry.addResourceType(self.ResourceTypes.MaterialInstanceContainer, "material")
        self._container_registry.addResourceType(self.ResourceTypes.UserInstanceContainer, "user")
        self._container_registry.addResourceType(self.ResourceTypes.ExtruderStack, "extruder_train")
        self._container_registry.addResourceType(self.ResourceTypes.MachineStack, "machine")
        self._container_registry.addResourceType(self.ResourceTypes.DefinitionChangesContainer, "definition_changes")

        Resources.addType(self.ResourceTypes.QmlFiles, "qml")
        Resources.addType(self.ResourceTypes.Firmware, "firmware")

    # Adds all empty containers.
    def __addAllEmptyContainers(self) -> None:
        # Add empty variant, material and quality containers.
        # Since they are empty, they should never be serialized and instead just programmatically created.
        # We need them to simplify the switching between materials.
        self.empty_container = cura.Settings.cura_empty_instance_containers.empty_container  # type: EmptyInstanceContainer

        self._container_registry.addContainer(
            cura.Settings.cura_empty_instance_containers.empty_definition_changes_container)
        self.empty_definition_changes_container = cura.Settings.cura_empty_instance_containers.empty_definition_changes_container

        self._container_registry.addContainer(cura.Settings.cura_empty_instance_containers.empty_variant_container)
        self.empty_variant_container = cura.Settings.cura_empty_instance_containers.empty_variant_container

        self._container_registry.addContainer(cura.Settings.cura_empty_instance_containers.empty_material_container)
        self.empty_material_container = cura.Settings.cura_empty_instance_containers.empty_material_container

        self._container_registry.addContainer(cura.Settings.cura_empty_instance_containers.empty_quality_container)
        self.empty_quality_container = cura.Settings.cura_empty_instance_containers.empty_quality_container

        self._container_registry.addContainer(cura.Settings.cura_empty_instance_containers.empty_quality_changes_container)
        self.empty_quality_changes_container = cura.Settings.cura_empty_instance_containers.empty_quality_changes_container

    # Initializes the version upgrade manager with by providing the paths for each resource type and the latest
    # versions.
    def __setLatestResouceVersionsForVersionUpgrade(self):
        self._version_upgrade_manager.setCurrentVersions(
            {
                ("quality", InstanceContainer.Version * 1000000 + self.SettingVersion):            (self.ResourceTypes.QualityInstanceContainer, "application/x-uranium-instancecontainer"),
                ("quality_changes", InstanceContainer.Version * 1000000 + self.SettingVersion):    (self.ResourceTypes.QualityChangesInstanceContainer, "application/x-uranium-instancecontainer"),
                ("machine_stack", ContainerStack.Version * 1000000 + self.SettingVersion):         (self.ResourceTypes.MachineStack, "application/x-cura-globalstack"),
                ("extruder_train", ContainerStack.Version * 1000000 + self.SettingVersion):        (self.ResourceTypes.ExtruderStack, "application/x-cura-extruderstack"),
                ("preferences", Preferences.Version * 1000000 + self.SettingVersion):              (Resources.Preferences, "application/x-uranium-preferences"),
                ("user", InstanceContainer.Version * 1000000 + self.SettingVersion):               (self.ResourceTypes.UserInstanceContainer, "application/x-uranium-instancecontainer"),
                ("definition_changes", InstanceContainer.Version * 1000000 + self.SettingVersion): (self.ResourceTypes.DefinitionChangesContainer, "application/x-uranium-instancecontainer"),
                ("variant", InstanceContainer.Version * 1000000 + self.SettingVersion):            (self.ResourceTypes.VariantInstanceContainer, "application/x-uranium-instancecontainer"),
            }
        )

    # Runs preparations that needs to be done before the starting process.
    def startSplashWindowPhase(self) -> None:
        super().startSplashWindowPhase()

        self.setWindowIcon(QIcon(Resources.getPath(Resources.Images, "cura-icon.png")))

        self.setRequiredPlugins([
            # Misc.:
            "ConsoleLogger", #You want to be able to read the log if something goes wrong.
            "CuraEngineBackend", #Cura is useless without this one since you can't slice.
            "UserAgreement", #Our lawyers want every user to see this at least once.
            "FileLogger", #You want to be able to read the log if something goes wrong.
            "XmlMaterialProfile", #Cura crashes without this one.
            "Toolbox", #This contains the interface to enable/disable plug-ins, so if you disable it you can't enable it back.
            "PrepareStage", #Cura is useless without this one since you can't load models.
            "PreviewStage", #This shows the list of the plugin views that are installed in Cura.
            "MonitorStage", #Major part of Cura's functionality.
            "LocalFileOutputDevice", #Major part of Cura's functionality.
            "LocalContainerProvider", #Cura is useless without any profiles or setting definitions.

            # Views:
            "SimpleView", #Dependency of SolidView.
            "SolidView", #Displays models. Cura is useless without it.

            # Readers & Writers:
            "GCodeWriter", #Cura is useless if it can't write its output.
            "STLReader", #Most common model format, so disabling this makes Cura 90% useless.
            "3MFWriter", #Required for writing project files.

            # Tools:
            "CameraTool", #Needed to see the scene. Cura is useless without it.
            "SelectionTool", #Dependency of the rest of the tools.
            "TranslateTool", #You'll need this for almost every print.
        ])
        self._i18n_catalog = i18nCatalog("cura")

        self._update_platform_activity_timer = QTimer()
        self._update_platform_activity_timer.setInterval(500)
        self._update_platform_activity_timer.setSingleShot(True)
        self._update_platform_activity_timer.timeout.connect(self.updatePlatformActivity)

        self.getController().getScene().sceneChanged.connect(self.updatePlatformActivityDelayed)
        self.getController().toolOperationStopped.connect(self._onToolOperationStopped)
        self.getController().contextMenuRequested.connect(self._onContextMenuRequested)
        self.getCuraSceneController().activeBuildPlateChanged.connect(self.updatePlatformActivityDelayed)

        self.showSplashMessage(self._i18n_catalog.i18nc("@info:progress", "Loading machines..."))

        with self._container_registry.lockFile():
            self._container_registry.loadAllMetadata()

        # set the setting version for Preferences
        preferences = self.getPreferences()
        preferences.addPreference("metadata/setting_version", 0)
        preferences.setValue("metadata/setting_version", self.SettingVersion) #Don't make it equal to the default so that the setting version always gets written to the file.

        preferences.addPreference("cura/active_mode", "simple")

        preferences.addPreference("cura/categories_expanded", "")
        preferences.addPreference("cura/jobname_prefix", True)
        preferences.addPreference("cura/select_models_on_load", False)
        preferences.addPreference("view/center_on_select", False)
        preferences.addPreference("mesh/scale_to_fit", False)
        preferences.addPreference("mesh/scale_tiny_meshes", True)
        preferences.addPreference("cura/dialog_on_project_save", True)
        preferences.addPreference("cura/asked_dialog_on_project_save", False)
        preferences.addPreference("cura/choice_on_profile_override", "always_ask")
        preferences.addPreference("cura/choice_on_open_project", "always_ask")
        preferences.addPreference("cura/use_multi_build_plate", False)

        preferences.addPreference("cura/currency", "€")
        preferences.addPreference("cura/material_settings", "{}")

        preferences.addPreference("view/invert_zoom", False)
        preferences.addPreference("view/filter_current_build_plate", False)
        preferences.addPreference("cura/sidebar_collapsed", False)

        preferences.addPreference("cura/favorite_materials", "")
        preferences.addPreference("cura/expanded_brands", "")
        preferences.addPreference("cura/expanded_types", "")

        self._need_to_show_user_agreement = not preferences.getValue("general/accepted_user_agreement")

        for key in [
            "dialog_load_path",  # dialog_save_path is in LocalFileOutputDevicePlugin
            "dialog_profile_path",
            "dialog_material_path"]:

            preferences.addPreference("local_file/%s" % key, os.path.expanduser("~/"))

        preferences.setDefault("local_file/last_used_type", "text/x-gcode")

        self.applicationShuttingDown.connect(self.saveSettings)
        self.engineCreatedSignal.connect(self._onEngineCreated)

        self.getCuraSceneController().setActiveBuildPlate(0)  # Initialize

        CuraApplication.Created = True

    def _onEngineCreated(self):
        self._qml_engine.addImageProvider("print_job_preview", PrintJobPreviewImageProvider.PrintJobPreviewImageProvider())

    @pyqtProperty(bool)
    def needToShowUserAgreement(self) -> bool:
        return self._need_to_show_user_agreement

    def setNeedToShowUserAgreement(self, set_value = True) -> None:
        self._need_to_show_user_agreement = set_value

    # DO NOT call this function to close the application, use checkAndExitApplication() instead which will perform
    # pre-exit checks such as checking for in-progress USB printing, etc.
    def closeApplication(self) -> None:
        Logger.log("i", "Close application")
        main_window = self.getMainWindow()
        if main_window is not None:
            main_window.close()
        else:
            self.exit(0)

    # This function first performs all upon-exit checks such as USB printing that is in progress.
    # Use this to close the application.
    @pyqtSlot()
    def checkAndExitApplication(self) -> None:
        self._on_exit_callback_manager.resetCurrentState()
        self._on_exit_callback_manager.triggerNextCallback()

    @pyqtSlot(result = bool)
    def getIsAllChecksPassed(self) -> bool:
        return self._on_exit_callback_manager.getIsAllChecksPassed()

    def getOnExitCallbackManager(self) -> "OnExitCallbackManager":
        return self._on_exit_callback_manager

    def triggerNextExitCheck(self) -> None:
        self._on_exit_callback_manager.triggerNextCallback()

    showConfirmExitDialog = pyqtSignal(str, arguments = ["message"])

    def setConfirmExitDialogCallback(self, callback: Callable) -> None:
        self._confirm_exit_dialog_callback = callback

    @pyqtSlot(bool)
    def callConfirmExitDialogCallback(self, yes_or_no: bool) -> None:
        self._confirm_exit_dialog_callback(yes_or_no)

    ##  Signal to connect preferences action in QML
    showPreferencesWindow = pyqtSignal()

    ##  Show the preferences window
    @pyqtSlot()
    def showPreferences(self) -> None:
        self.showPreferencesWindow.emit()

    @override(Application)
    def getGlobalContainerStack(self) -> Optional["GlobalStack"]:
        return self._global_container_stack

    @override(Application)
    def setGlobalContainerStack(self, stack: "GlobalStack") -> None:
        super().setGlobalContainerStack(stack)

    ## A reusable dialogbox
    #
    showMessageBox = pyqtSignal(str, str, str, str, int, int, arguments = ["title", "text", "informativeText", "detailedText", "buttons", "icon"])

    def messageBox(self, title, text, informativeText = "", detailedText = "", buttons = QMessageBox.Ok, icon = QMessageBox.NoIcon, callback = None, callback_arguments = []):
        self._message_box_callback = callback
        self._message_box_callback_arguments = callback_arguments
        self.showMessageBox.emit(title, text, informativeText, detailedText, buttons, icon)

    showDiscardOrKeepProfileChanges = pyqtSignal()

    def discardOrKeepProfileChanges(self) -> bool:
        has_user_interaction = False
        choice = self.getPreferences().getValue("cura/choice_on_profile_override")
        if choice == "always_discard":
            # don't show dialog and DISCARD the profile
            self.discardOrKeepProfileChangesClosed("discard")
        elif choice == "always_keep":
            # don't show dialog and KEEP the profile
            self.discardOrKeepProfileChangesClosed("keep")
        elif not self._is_headless:
            # ALWAYS ask whether to keep or discard the profile
            self.showDiscardOrKeepProfileChanges.emit()
            has_user_interaction = True
        return has_user_interaction

    @pyqtSlot(str)
    def discardOrKeepProfileChangesClosed(self, option: str) -> None:
        global_stack = self.getGlobalContainerStack()
        if option == "discard":
            for extruder in global_stack.extruders.values():
                extruder.userChanges.clear()
            global_stack.userChanges.clear()

        # if the user decided to keep settings then the user settings should be re-calculated and validated for errors
        # before slicing. To ensure that slicer uses right settings values
        elif option == "keep":
            for extruder in global_stack.extruders.values():
                extruder.userChanges.update()
            global_stack.userChanges.update()

    @pyqtSlot(int)
    def messageBoxClosed(self, button):
        if self._message_box_callback:
            self._message_box_callback(button, *self._message_box_callback_arguments)
            self._message_box_callback = None
            self._message_box_callback_arguments = []
            
    def setSaveDataEnabled(self, enabled: bool) -> None:
        self._save_data_enabled = enabled

    # Cura has multiple locations where instance containers need to be saved, so we need to handle this differently.
    def saveSettings(self):
        if not self.started or not self._save_data_enabled:
            # Do not do saving during application start or when data should not be saved on quit.
            return
        ContainerRegistry.getInstance().saveDirtyContainers()
        self.savePreferences()

    def saveStack(self, stack):
        ContainerRegistry.getInstance().saveContainer(stack)

    @pyqtSlot(str, result = QUrl)
    def getDefaultPath(self, key):
        default_path = self.getPreferences().getValue("local_file/%s" % key)
        return QUrl.fromLocalFile(default_path)

    @pyqtSlot(str, str)
    def setDefaultPath(self, key, default_path):
        self.getPreferences().setValue("local_file/%s" % key, QUrl(default_path).toLocalFile())

    ##  Handle loading of all plugin types (and the backend explicitly)
    #   \sa PluginRegistry
    def _loadPlugins(self):
        self._plugin_registry.addType("profile_reader", self._addProfileReader)
        self._plugin_registry.addType("profile_writer", self._addProfileWriter)

        if Platform.isLinux():
            lib_suffixes = {"", "64", "32", "x32"} #A few common ones on different distributions.
        else:
            lib_suffixes = {""}
        for suffix in lib_suffixes:
            self._plugin_registry.addPluginLocation(os.path.join(QtApplication.getInstallPrefix(), "lib" + suffix, "cura"))
        if not hasattr(sys, "frozen"):
            self._plugin_registry.addPluginLocation(os.path.join(os.path.abspath(os.path.dirname(__file__)), "..", "plugins"))
            self._plugin_registry.loadPlugin("ConsoleLogger")
            self._plugin_registry.loadPlugin("CuraEngineBackend")

        self._plugin_registry.loadPlugins()

        if self.getBackend() is None:
            raise RuntimeError("Could not load the backend plugin!")

        self._plugins_loaded = True

    def run(self):
        super().run()
        container_registry = self._container_registry

        Logger.log("i", "Initializing variant manager")
        self._variant_manager = VariantManager(container_registry)
        self._variant_manager.initialize()

        Logger.log("i", "Initializing material manager")
        from cura.Machines.MaterialManager import MaterialManager
        self._material_manager = MaterialManager(container_registry, parent = self)
        self._material_manager.initialize()

        Logger.log("i", "Initializing quality manager")
        from cura.Machines.QualityManager import QualityManager
        self._quality_manager = QualityManager(self, parent = self)
        self._quality_manager.initialize()

        Logger.log("i", "Initializing machine manager")
        self._machine_manager = MachineManager(self, parent = self)

        Logger.log("i", "Initializing container manager")
        self._container_manager = ContainerManager(self)

        Logger.log("i", "Initializing machine error checker")
        self._machine_error_checker = MachineErrorChecker(self)
        self._machine_error_checker.initialize()

        # Check if we should run as single instance or not. If so, set up a local socket server which listener which
        # coordinates multiple Cura instances and accepts commands.
        if self._use_single_instance:
            self.__setUpSingleInstanceServer()

        # Setup scene and build volume
        root = self.getController().getScene().getRoot()
        self._volume = BuildVolume.BuildVolume(self, root)
        Arrange.build_volume = self._volume

        # initialize info objects
        self._print_information = PrintInformation.PrintInformation(self)
        self._cura_actions = CuraActions.CuraActions(self)

        # Initialize setting visibility presets model.
        self._setting_visibility_presets_model = SettingVisibilityPresetsModel(self.getPreferences(), parent = self)

        # Initialize Cura API
        self._cura_API.initialize()

        # Detect in which mode to run and execute that mode
        if self._is_headless:
            self.runWithoutGUI()
        else:
            self.runWithGUI()

        self.started = True
        self.initializationFinished.emit()
        Logger.log("d", "Booting Cura took %s seconds", time.time() - self._boot_loading_time)

        # For now use a timer to postpone some things that need to be done after the application and GUI are
        # initialized, for example opening files because they may show dialogs which can be closed due to incomplete
        # GUI initialization.
        self._post_start_timer = QTimer(self)
        self._post_start_timer.setInterval(1000)
        self._post_start_timer.setSingleShot(True)
        self._post_start_timer.timeout.connect(self._onPostStart)
        self._post_start_timer.start()

        self._auto_save = AutoSave(self)
        self._auto_save.initialize()

        self.exec_()

    def __setUpSingleInstanceServer(self):
        if self._use_single_instance:
            self._single_instance.startServer()

    def _onPostStart(self):
        for file_name in self._files_to_open:
            self.callLater(self._openFile, file_name)
        for file_name in self._open_file_queue:  # Open all the files that were queued up while plug-ins were loading.
            self.callLater(self._openFile, file_name)

    initializationFinished = pyqtSignal()

    ##  Run Cura without GUI elements and interaction (server mode).
    def runWithoutGUI(self):
        self.closeSplash()

    ##  Run Cura with GUI (desktop mode).
    def runWithGUI(self):
        self.showSplashMessage(self._i18n_catalog.i18nc("@info:progress", "Setting up scene..."))

        controller = self.getController()

        t = controller.getTool("TranslateTool")
        if t:
            t.setEnabledAxis([ToolHandle.XAxis, ToolHandle.YAxis, ToolHandle.ZAxis])

        Selection.selectionChanged.connect(self.onSelectionChanged)

        # Set default background color for scene
        self.getRenderer().setBackgroundColor(QColor(245, 245, 245))

        # Initialize platform physics
        self._physics = PlatformPhysics.PlatformPhysics(controller, self._volume)

        # Initialize camera
        root = controller.getScene().getRoot()
        camera = Camera("3d", root)
        diagonal = self.getBuildVolume().getDiagonalSize()
        if diagonal < 1: #No printer added yet. Set a default camera distance for normal-sized printers.
            diagonal = 375
        camera.setPosition(Vector(-80, 250, 700) * diagonal / 375)
        camera.setPerspective(True)
        camera.lookAt(Vector(0, 0, 0))
        controller.getScene().setActiveCamera("3d")

        # Initialize camera tool
        camera_tool = controller.getTool("CameraTool")
        camera_tool.setOrigin(Vector(0, 100, 0))
        camera_tool.setZoomRange(0.1, 2000)

        # Initialize camera animations
        self._camera_animation = CameraAnimation.CameraAnimation()
        self._camera_animation.setCameraTool(self.getController().getTool("CameraTool"))

        self.showSplashMessage(self._i18n_catalog.i18nc("@info:progress", "Loading interface..."))

        # Initialize QML engine
        self.setMainQml(Resources.getPath(self.ResourceTypes.QmlFiles, "Cura.qml"))
        self._qml_import_paths.append(Resources.getPath(self.ResourceTypes.QmlFiles))
        self.initializeEngine()

        # Initialize UI state
        controller.setActiveStage("PrepareStage")
        controller.setActiveView("SolidView")
        controller.setCameraTool("CameraTool")
        controller.setSelectionTool("SelectionTool")

        # Hide the splash screen
        self.closeSplash()

    @pyqtSlot(result = QObject)
    def getSettingVisibilityPresetsModel(self, *args) -> SettingVisibilityPresetsModel:
        return self._setting_visibility_presets_model

    def getCuraFormulaFunctions(self, *args) -> "CuraFormulaFunctions":
        if self._cura_formula_functions is None:
            self._cura_formula_functions = CuraFormulaFunctions(self)
        return self._cura_formula_functions

    def getMachineErrorChecker(self, *args) -> MachineErrorChecker:
        return self._machine_error_checker

    def getMachineManager(self, *args) -> MachineManager:
        if self._machine_manager is None:
            self._machine_manager = MachineManager(self)
        return self._machine_manager

    def getExtruderManager(self, *args) -> ExtruderManager:
        if self._extruder_manager is None:
            self._extruder_manager = ExtruderManager()
        return self._extruder_manager

    def getVariantManager(self, *args) -> VariantManager:
        return self._variant_manager

    @pyqtSlot(result = QObject)
    def getMaterialManager(self, *args) -> "MaterialManager":
        return self._material_manager

    @pyqtSlot(result = QObject)
    def getQualityManager(self, *args) -> "QualityManager":
        return self._quality_manager

    def getObjectsModel(self, *args):
        if self._object_manager is None:
            self._object_manager = ObjectsModel.createObjectsModel()
        return self._object_manager

    @pyqtSlot(result = QObject)
    def getExtrudersModel(self, *args) -> "ExtrudersModel":
        if self._extruders_model is None:
            self._extruders_model = ExtrudersModel(self)
        return self._extruders_model

    @pyqtSlot(result = QObject)
    def getExtrudersModelWithOptional(self, *args) -> "ExtrudersModel":
        if self._extruders_model_with_optional is None:
            self._extruders_model_with_optional = ExtrudersModel(self)
            self._extruders_model_with_optional.setAddOptionalExtruder(True)
        return self._extruders_model_with_optional

    @pyqtSlot(result = QObject)
    def getMultiBuildPlateModel(self, *args) -> MultiBuildPlateModel:
        if self._multi_build_plate_model is None:
            self._multi_build_plate_model = MultiBuildPlateModel(self)
        return self._multi_build_plate_model

    @pyqtSlot(result = QObject)
    def getBuildPlateModel(self, *args) -> BuildPlateModel:
        if self._build_plate_model is None:
            self._build_plate_model = BuildPlateModel(self)
        return self._build_plate_model

    def getCuraSceneController(self, *args) -> CuraSceneController:
        if self._cura_scene_controller is None:
            self._cura_scene_controller = CuraSceneController.createCuraSceneController()
        return self._cura_scene_controller

    def getSettingInheritanceManager(self, *args) -> SettingInheritanceManager:
        if self._setting_inheritance_manager is None:
            self._setting_inheritance_manager = SettingInheritanceManager.createSettingInheritanceManager()
        return self._setting_inheritance_manager

    ##  Get the machine action manager
    #   We ignore any *args given to this, as we also register the machine manager as qml singleton.
    #   It wants to give this function an engine and script engine, but we don't care about that.
    def getMachineActionManager(self, *args):
        return self._machine_action_manager

    def getSimpleModeSettingsManager(self, *args):
        if self._simple_mode_settings_manager is None:
            self._simple_mode_settings_manager = SimpleModeSettingsManager()
        return self._simple_mode_settings_manager

    ##   Handle Qt events
    def event(self, event):
        if event.type() == QEvent.FileOpen:
            if self._plugins_loaded:
                self._openFile(event.file())
            else:
                self._open_file_queue.append(event.file())

        return super().event(event)

    def getAutoSave(self):
        return self._auto_save

    ##  Get print information (duration / material used)
    def getPrintInformation(self):
        return self._print_information

    def getQualityProfilesDropDownMenuModel(self, *args, **kwargs):
        if self._quality_profile_drop_down_menu_model is None:
            self._quality_profile_drop_down_menu_model = QualityProfilesDropDownMenuModel(self)
        return self._quality_profile_drop_down_menu_model

    def getCustomQualityProfilesDropDownMenuModel(self, *args, **kwargs):
        if self._custom_quality_profile_drop_down_menu_model is None:
            self._custom_quality_profile_drop_down_menu_model = CustomQualityProfilesDropDownMenuModel(self)
        return self._custom_quality_profile_drop_down_menu_model

    def getCuraAPI(self, *args, **kwargs) -> "CuraAPI":
        return self._cura_API

    ##  Registers objects for the QML engine to use.
    #
    #   \param engine The QML engine.
    def registerObjects(self, engine):
        super().registerObjects(engine)

        # global contexts
        engine.rootContext().setContextProperty("Printer", self)
        engine.rootContext().setContextProperty("CuraApplication", self)
        engine.rootContext().setContextProperty("PrintInformation", self._print_information)
        engine.rootContext().setContextProperty("CuraActions", self._cura_actions)
        engine.rootContext().setContextProperty("CuraSDKVersion", CuraConstants.CuraSDKVersion)

        qmlRegisterUncreatableType(CuraApplication, "Cura", 1, 0, "ResourceTypes", "Just an Enum type")

        qmlRegisterSingletonType(CuraSceneController, "Cura", 1, 0, "SceneController", self.getCuraSceneController)
        qmlRegisterSingletonType(ExtruderManager, "Cura", 1, 0, "ExtruderManager", self.getExtruderManager)
        qmlRegisterSingletonType(MachineManager, "Cura", 1, 0, "MachineManager", self.getMachineManager)
        qmlRegisterSingletonType(SettingInheritanceManager, "Cura", 1, 0, "SettingInheritanceManager", self.getSettingInheritanceManager)
        qmlRegisterSingletonType(SimpleModeSettingsManager, "Cura", 1, 0, "SimpleModeSettingsManager", self.getSimpleModeSettingsManager)
        qmlRegisterSingletonType(MachineActionManager.MachineActionManager, "Cura", 1, 0, "MachineActionManager", self.getMachineActionManager)

        qmlRegisterType(NetworkMJPGImage, "Cura", 1, 0, "NetworkMJPGImage")

        qmlRegisterSingletonType(ObjectsModel, "Cura", 1, 0, "ObjectsModel", self.getObjectsModel)
        qmlRegisterType(BuildPlateModel, "Cura", 1, 0, "BuildPlateModel")
        qmlRegisterType(MultiBuildPlateModel, "Cura", 1, 0, "MultiBuildPlateModel")
        qmlRegisterType(InstanceContainer, "Cura", 1, 0, "InstanceContainer")
        qmlRegisterType(ExtrudersModel, "Cura", 1, 0, "ExtrudersModel")

        qmlRegisterType(FavoriteMaterialsModel, "Cura", 1, 0, "FavoriteMaterialsModel")
        qmlRegisterType(GenericMaterialsModel, "Cura", 1, 0, "GenericMaterialsModel")
        qmlRegisterType(MaterialBrandsModel, "Cura", 1, 0, "MaterialBrandsModel")
        qmlRegisterType(QualityManagementModel, "Cura", 1, 0, "QualityManagementModel")
        qmlRegisterType(MachineManagementModel, "Cura", 1, 0, "MachineManagementModel")

        qmlRegisterSingletonType(QualityProfilesDropDownMenuModel, "Cura", 1, 0,
                                 "QualityProfilesDropDownMenuModel", self.getQualityProfilesDropDownMenuModel)
        qmlRegisterSingletonType(CustomQualityProfilesDropDownMenuModel, "Cura", 1, 0,
                                 "CustomQualityProfilesDropDownMenuModel", self.getCustomQualityProfilesDropDownMenuModel)
        qmlRegisterType(NozzleModel, "Cura", 1, 0, "NozzleModel")

        qmlRegisterType(MaterialSettingsVisibilityHandler, "Cura", 1, 0, "MaterialSettingsVisibilityHandler")
        qmlRegisterType(SettingVisibilityPresetsModel, "Cura", 1, 0, "SettingVisibilityPresetsModel")
        qmlRegisterType(QualitySettingsModel, "Cura", 1, 0, "QualitySettingsModel")
        qmlRegisterType(MachineNameValidator, "Cura", 1, 0, "MachineNameValidator")
        qmlRegisterType(UserChangesModel, "Cura", 1, 0, "UserChangesModel")
        qmlRegisterSingletonType(ContainerManager, "Cura", 1, 0, "ContainerManager", ContainerManager.getInstance)
        qmlRegisterType(SidebarCustomMenuItemsModel, "Cura", 1, 0, "SidebarCustomMenuItemsModel")

        from cura.API import CuraAPI
        qmlRegisterSingletonType(CuraAPI, "Cura", 1, 1, "API", self.getCuraAPI)

        # As of Qt5.7, it is necessary to get rid of any ".." in the path for the singleton to work.
        actions_url = QUrl.fromLocalFile(os.path.abspath(Resources.getPath(CuraApplication.ResourceTypes.QmlFiles, "Actions.qml")))
        qmlRegisterSingletonType(actions_url, "Cura", 1, 0, "Actions")

        for path in Resources.getAllResourcesOfType(CuraApplication.ResourceTypes.QmlFiles):
            type_name = os.path.splitext(os.path.basename(path))[0]
            if type_name in ("Cura", "Actions"):
                continue

            # Ignore anything that is not a QML file.
            if not path.endswith(".qml"):
                continue

            qmlRegisterType(QUrl.fromLocalFile(path), "Cura", 1, 0, type_name)

    def onSelectionChanged(self):
        if Selection.hasSelection():
            if self.getController().getActiveTool():
                # If the tool has been disabled by the new selection
                if not self.getController().getActiveTool().getEnabled():
                    # Default
                    self.getController().setActiveTool("TranslateTool")
            else:
                if self._previous_active_tool:
                    self.getController().setActiveTool(self._previous_active_tool)
                    if not self.getController().getActiveTool().getEnabled():
                        self.getController().setActiveTool("TranslateTool")
                    self._previous_active_tool = None
                else:
                    # Default
                    self.getController().setActiveTool("TranslateTool")

            if self.getPreferences().getValue("view/center_on_select"):
                self._center_after_select = True
        else:
            if self.getController().getActiveTool():
                self._previous_active_tool = self.getController().getActiveTool().getPluginId()
                self.getController().setActiveTool(None)

    def _onToolOperationStopped(self, event):
        if self._center_after_select and Selection.getSelectedObject(0) is not None:
            self._center_after_select = False
            self._camera_animation.setStart(self.getController().getTool("CameraTool").getOrigin())
            self._camera_animation.setTarget(Selection.getSelectedObject(0).getWorldPosition())
            self._camera_animation.start()

    requestAddPrinter = pyqtSignal()
    activityChanged = pyqtSignal()
    sceneBoundingBoxChanged = pyqtSignal()

    @pyqtProperty(bool, notify = activityChanged)
    def platformActivity(self):
        return self._platform_activity

    @pyqtProperty(str, notify = sceneBoundingBoxChanged)
    def getSceneBoundingBoxString(self):
        return self._i18n_catalog.i18nc("@info 'width', 'depth' and 'height' are variable names that must NOT be translated; just translate the format of ##x##x## mm.", "%(width).1f x %(depth).1f x %(height).1f mm") % {'width' : self._scene_bounding_box.width.item(), 'depth': self._scene_bounding_box.depth.item(), 'height' : self._scene_bounding_box.height.item()}

    def updatePlatformActivityDelayed(self, node = None):
        if node is not None and (node.getMeshData() is not None or node.callDecoration("getLayerData")):
            self._update_platform_activity_timer.start()

    ##  Update scene bounding box for current build plate
    def updatePlatformActivity(self, node = None):
        count = 0
        scene_bounding_box = None
        is_block_slicing_node = False
        active_build_plate = self.getMultiBuildPlateModel().activeBuildPlate

        print_information = self.getPrintInformation()
        for node in DepthFirstIterator(self.getController().getScene().getRoot()):
            if (
                not issubclass(type(node), CuraSceneNode) or
                (not node.getMeshData() and not node.callDecoration("getLayerData")) or
                (node.callDecoration("getBuildPlateNumber") != active_build_plate)):

                continue
            if node.callDecoration("isBlockSlicing"):
                is_block_slicing_node = True

            count += 1

            # After clicking the Undo button, if the build plate empty the project name needs to be set
            if print_information.baseName == '':
                print_information.setBaseName(node.getName())

            if not scene_bounding_box:
                scene_bounding_box = node.getBoundingBox()
            else:
                other_bb = node.getBoundingBox()
                if other_bb is not None:
                    scene_bounding_box = scene_bounding_box + node.getBoundingBox()


        if print_information:
            print_information.setPreSliced(is_block_slicing_node)

        if not scene_bounding_box:
            scene_bounding_box = AxisAlignedBox.Null

        if repr(self._scene_bounding_box) != repr(scene_bounding_box):
            self._scene_bounding_box = scene_bounding_box
            self.sceneBoundingBoxChanged.emit()

        self._platform_activity = True if count > 0 else False
        self.activityChanged.emit()

    # Remove all selected objects from the scene.
    @pyqtSlot()
    @deprecated("Moved to CuraActions", "2.6")
    def deleteSelection(self):
        if not self.getController().getToolsEnabled():
            return
        removed_group_nodes = []
        op = GroupedOperation()
        nodes = Selection.getAllSelectedObjects()
        for node in nodes:
            op.addOperation(RemoveSceneNodeOperation(node))
            group_node = node.getParent()
            if group_node and group_node.callDecoration("isGroup") and group_node not in removed_group_nodes:
                remaining_nodes_in_group = list(set(group_node.getChildren()) - set(nodes))
                if len(remaining_nodes_in_group) == 1:
                    removed_group_nodes.append(group_node)
                    op.addOperation(SetParentOperation(remaining_nodes_in_group[0], group_node.getParent()))
                    op.addOperation(RemoveSceneNodeOperation(group_node))
        op.push()

    ##  Remove an object from the scene.
    #   Note that this only removes an object if it is selected.
    @pyqtSlot("quint64")
    @deprecated("Use deleteSelection instead", "2.6")
    def deleteObject(self, object_id):
        if not self.getController().getToolsEnabled():
            return

        node = self.getController().getScene().findObject(object_id)

        if not node and object_id != 0:  # Workaround for tool handles overlapping the selected object
            node = Selection.getSelectedObject(0)

        if node:
            op = GroupedOperation()
            op.addOperation(RemoveSceneNodeOperation(node))

            group_node = node.getParent()
            if group_node:
                # Note that at this point the node has not yet been deleted
                if len(group_node.getChildren()) <= 2 and group_node.callDecoration("isGroup"):
                    op.addOperation(SetParentOperation(group_node.getChildren()[0], group_node.getParent()))
                    op.addOperation(RemoveSceneNodeOperation(group_node))

            op.push()

    ##  Create a number of copies of existing object.
    #   \param object_id
    #   \param count number of copies
    #   \param min_offset minimum offset to other objects.
    @pyqtSlot("quint64", int)
    @deprecated("Use CuraActions::multiplySelection", "2.6")
    def multiplyObject(self, object_id, count, min_offset = 8):
        node = self.getController().getScene().findObject(object_id)
        if not node:
            node = Selection.getSelectedObject(0)

        while node.getParent() and node.getParent().callDecoration("isGroup"):
            node = node.getParent()

        job = MultiplyObjectsJob([node], count, min_offset)
        job.start()
        return

    ##  Center object on platform.
    @pyqtSlot("quint64")
    @deprecated("Use CuraActions::centerSelection", "2.6")
    def centerObject(self, object_id):
        node = self.getController().getScene().findObject(object_id)
        if not node and object_id != 0:  # Workaround for tool handles overlapping the selected object
            node = Selection.getSelectedObject(0)

        if not node:
            return

        if node.getParent() and node.getParent().callDecoration("isGroup"):
            node = node.getParent()

        if node:
            op = SetTransformOperation(node, Vector())
            op.push()

    ##  Select all nodes containing mesh data in the scene.
    @pyqtSlot()
    def selectAll(self):
        if not self.getController().getToolsEnabled():
            return

        Selection.clear()
        for node in DepthFirstIterator(self.getController().getScene().getRoot()):
            if not isinstance(node, SceneNode):
                continue
            if not node.getMeshData() and not node.callDecoration("isGroup"):
                continue  # Node that doesnt have a mesh and is not a group.
            if node.getParent() and node.getParent().callDecoration("isGroup") or node.getParent().callDecoration("isSliceable"):
                continue  # Grouped nodes don't need resetting as their parent (the group) is resetted)
            if not node.isSelectable():
                continue  # i.e. node with layer data
            if not node.callDecoration("isSliceable") and not node.callDecoration("isGroup"):
                continue  # i.e. node with layer data

            Selection.add(node)

    ## Reset all translation on nodes with mesh data.
    @pyqtSlot()
    def resetAllTranslation(self):
        Logger.log("i", "Resetting all scene translations")
        nodes = []
        for node in DepthFirstIterator(self.getController().getScene().getRoot()):
            if not isinstance(node, SceneNode):
                continue
            if not node.getMeshData() and not node.callDecoration("isGroup"):
                continue  # Node that doesnt have a mesh and is not a group.
            if node.getParent() and node.getParent().callDecoration("isGroup"):
                continue  # Grouped nodes don't need resetting as their parent (the group) is resetted)
            if not node.isSelectable():
                continue  # i.e. node with layer data
            nodes.append(node)

        if nodes:
            op = GroupedOperation()
            for node in nodes:
                # Ensure that the object is above the build platform
                node.removeDecorator(ZOffsetDecorator.ZOffsetDecorator)
                if node.getBoundingBox():
                    center_y = node.getWorldPosition().y - node.getBoundingBox().bottom
                else:
                    center_y = 0
                op.addOperation(SetTransformOperation(node, Vector(0, center_y, 0)))
            op.push()

    ## Reset all transformations on nodes with mesh data.
    @pyqtSlot()
    def resetAll(self):
        Logger.log("i", "Resetting all scene transformations")
        nodes = []
        for node in DepthFirstIterator(self.getController().getScene().getRoot()):
            if not isinstance(node, SceneNode):
                continue
            if not node.getMeshData() and not node.callDecoration("isGroup"):
                continue  # Node that doesnt have a mesh and is not a group.
            if node.getParent() and node.getParent().callDecoration("isGroup"):
                continue  # Grouped nodes don't need resetting as their parent (the group) is resetted)
            if not node.callDecoration("isSliceable") and not node.callDecoration("isGroup"):
                continue  # i.e. node with layer data
            nodes.append(node)

        if nodes:
            op = GroupedOperation()
            for node in nodes:
                # Ensure that the object is above the build platform
                node.removeDecorator(ZOffsetDecorator.ZOffsetDecorator)
                if node.getBoundingBox():
                    center_y = node.getWorldPosition().y - node.getBoundingBox().bottom
                else:
                    center_y = 0
                op.addOperation(SetTransformOperation(node, Vector(0, center_y, 0), Quaternion(), Vector(1, 1, 1)))
            op.push()

    ##  Arrange all objects.
    @pyqtSlot()
    def arrangeObjectsToAllBuildPlates(self):
        nodes = []
        for node in DepthFirstIterator(self.getController().getScene().getRoot()):
            if not isinstance(node, SceneNode):
                continue
            if not node.getMeshData() and not node.callDecoration("isGroup"):
                continue  # Node that doesnt have a mesh and is not a group.
            if node.getParent() and node.getParent().callDecoration("isGroup"):
                continue  # Grouped nodes don't need resetting as their parent (the group) is resetted)
            if not node.callDecoration("isSliceable") and not node.callDecoration("isGroup"):
                continue  # i.e. node with layer data
            # Skip nodes that are too big
            if node.getBoundingBox().width < self._volume.getBoundingBox().width or node.getBoundingBox().depth < self._volume.getBoundingBox().depth:
                nodes.append(node)
        job = ArrangeObjectsAllBuildPlatesJob(nodes)
        job.start()
        self.getCuraSceneController().setActiveBuildPlate(0)  # Select first build plate

    # Single build plate
    @pyqtSlot()
    def arrangeAll(self):
        nodes = []
        active_build_plate = self.getMultiBuildPlateModel().activeBuildPlate
        for node in DepthFirstIterator(self.getController().getScene().getRoot()):
            if not isinstance(node, SceneNode):
                continue
            if not node.getMeshData() and not node.callDecoration("isGroup"):
                continue  # Node that doesnt have a mesh and is not a group.
            if node.getParent() and node.getParent().callDecoration("isGroup"):
                continue  # Grouped nodes don't need resetting as their parent (the group) is resetted)
            if not node.isSelectable():
                continue  # i.e. node with layer data
            if not node.callDecoration("isSliceable") and not node.callDecoration("isGroup"):
                continue  # i.e. node with layer data
            if node.callDecoration("getBuildPlateNumber") == active_build_plate:
                # Skip nodes that are too big
                if node.getBoundingBox().width < self._volume.getBoundingBox().width or node.getBoundingBox().depth < self._volume.getBoundingBox().depth:
                    nodes.append(node)
        self.arrange(nodes, fixed_nodes = [])

    ##  Arrange a set of nodes given a set of fixed nodes
    #   \param nodes nodes that we have to place
    #   \param fixed_nodes nodes that are placed in the arranger before finding spots for nodes
    def arrange(self, nodes, fixed_nodes):
        min_offset = self.getBuildVolume().getEdgeDisallowedSize() + 2  # Allow for some rounding errors
        job = ArrangeObjectsJob(nodes, fixed_nodes, min_offset = max(min_offset, 8))
        job.start()

    ##  Reload all mesh data on the screen from file.
    @pyqtSlot()
    def reloadAll(self):
        Logger.log("i", "Reloading all loaded mesh data.")
        nodes = []
        has_merged_nodes = False
        for node in DepthFirstIterator(self.getController().getScene().getRoot()):
            if not isinstance(node, CuraSceneNode) or not node.getMeshData() :
                if node.getName() == "MergedMesh":
                    has_merged_nodes = True
                continue

            nodes.append(node)

        if not nodes:
            return

        for node in nodes:
            file_name = node.getMeshData().getFileName()
            if file_name:
                job = ReadMeshJob(file_name)
                job._node = node
                job.finished.connect(self._reloadMeshFinished)
                if has_merged_nodes:
                    job.finished.connect(self.updateOriginOfMergedMeshes)

                job.start()
            else:
                Logger.log("w", "Unable to reload data because we don't have a filename.")


    ##  Get logging data of the backend engine
    #   \returns \type{string} Logging data
    @pyqtSlot(result = str)
    def getEngineLog(self):
        log = ""

        for entry in self.getBackend().getLog():
            log += entry.decode()

        return log

    @pyqtSlot("QStringList")
    def setExpandedCategories(self, categories):
        categories = list(set(categories))
        categories.sort()
        joined = ";".join(categories)
        if joined != self.getPreferences().getValue("cura/categories_expanded"):
            self.getPreferences().setValue("cura/categories_expanded", joined)
            self.expandedCategoriesChanged.emit()

    expandedCategoriesChanged = pyqtSignal()

    @pyqtProperty("QStringList", notify = expandedCategoriesChanged)
    def expandedCategories(self):
        return self.getPreferences().getValue("cura/categories_expanded").split(";")

    @pyqtSlot()
    def mergeSelected(self):
        self.groupSelected()
        try:
            group_node = Selection.getAllSelectedObjects()[0]
        except Exception as e:
            Logger.log("e", "mergeSelected: Exception: %s", e)
            return

        meshes = [node.getMeshData() for node in group_node.getAllChildren() if node.getMeshData()]

        # Compute the center of the objects
        object_centers = []
        # Forget about the translation that the original objects have
        zero_translation = Matrix(data=numpy.zeros(3))
        for mesh, node in zip(meshes, group_node.getChildren()):
            transformation = node.getLocalTransformation()
            transformation.setTranslation(zero_translation)
            transformed_mesh = mesh.getTransformed(transformation)
            center = transformed_mesh.getCenterPosition()
            if center is not None:
                object_centers.append(center)

        if object_centers and len(object_centers) > 0:
            middle_x = sum([v.x for v in object_centers]) / len(object_centers)
            middle_y = sum([v.y for v in object_centers]) / len(object_centers)
            middle_z = sum([v.z for v in object_centers]) / len(object_centers)
            offset = Vector(middle_x, middle_y, middle_z)
        else:
            offset = Vector(0, 0, 0)

        # Move each node to the same position.
        for mesh, node in zip(meshes, group_node.getChildren()):
            transformation = node.getLocalTransformation()
            transformation.setTranslation(zero_translation)
            transformed_mesh = mesh.getTransformed(transformation)

            # Align the object around its zero position
            # and also apply the offset to center it inside the group.
            node.setPosition(-transformed_mesh.getZeroPosition() - offset)

        # Use the previously found center of the group bounding box as the new location of the group
        group_node.setPosition(group_node.getBoundingBox().center)
        group_node.setName("MergedMesh")  # add a specific name to distinguish this node


    ##  Updates origin position of all merged meshes
    #   \param jobNode \type{Job} empty object which passed which is required by JobQueue
    def updateOriginOfMergedMeshes(self, jobNode):
        group_nodes = []
        for node in DepthFirstIterator(self.getController().getScene().getRoot()):
            if isinstance(node, CuraSceneNode) and node.getName() == "MergedMesh":

                #checking by name might be not enough, the merged mesh should has "GroupDecorator" decorator
                for decorator in node.getDecorators():
                    if isinstance(decorator, GroupDecorator):
                        group_nodes.append(node)
                        break

        for group_node in group_nodes:
            meshes = [node.getMeshData() for node in group_node.getAllChildren() if node.getMeshData()]

            # Compute the center of the objects
            object_centers = []
            # Forget about the translation that the original objects have
            zero_translation = Matrix(data=numpy.zeros(3))
            for mesh, node in zip(meshes, group_node.getChildren()):
                transformation = node.getLocalTransformation()
                transformation.setTranslation(zero_translation)
                transformed_mesh = mesh.getTransformed(transformation)
                center = transformed_mesh.getCenterPosition()
                if center is not None:
                    object_centers.append(center)

            if object_centers and len(object_centers) > 0:
                middle_x = sum([v.x for v in object_centers]) / len(object_centers)
                middle_y = sum([v.y for v in object_centers]) / len(object_centers)
                middle_z = sum([v.z for v in object_centers]) / len(object_centers)
                offset = Vector(middle_x, middle_y, middle_z)
            else:
                offset = Vector(0, 0, 0)

            # Move each node to the same position.
            for mesh, node in zip(meshes, group_node.getChildren()):
                transformation = node.getLocalTransformation()
                transformation.setTranslation(zero_translation)
                transformed_mesh = mesh.getTransformed(transformation)

                # Align the object around its zero position
                # and also apply the offset to center it inside the group.
                node.setPosition(-transformed_mesh.getZeroPosition() - offset)

            # Use the previously found center of the group bounding box as the new location of the group
            group_node.setPosition(group_node.getBoundingBox().center)


    @pyqtSlot()
    def groupSelected(self):
        # Create a group-node
        group_node = CuraSceneNode()
        group_decorator = GroupDecorator()
        group_node.addDecorator(group_decorator)
        group_node.addDecorator(ConvexHullDecorator())
        group_node.addDecorator(BuildPlateDecorator(self.getMultiBuildPlateModel().activeBuildPlate))
        group_node.setParent(self.getController().getScene().getRoot())
        group_node.setSelectable(True)
        center = Selection.getSelectionCenter()
        group_node.setPosition(center)
        group_node.setCenterPosition(center)

        # Remove nodes that are directly parented to another selected node from the selection so they remain parented
        selected_nodes = Selection.getAllSelectedObjects().copy()
        for node in selected_nodes:
            if node.getParent() in selected_nodes and not node.getParent().callDecoration("isGroup"):
                Selection.remove(node)

        # Move selected nodes into the group-node
        Selection.applyOperation(SetParentOperation, group_node)

        # Deselect individual nodes and select the group-node instead
        for node in group_node.getChildren():
            Selection.remove(node)
        Selection.add(group_node)

    @pyqtSlot()
    def ungroupSelected(self):
        selected_objects = Selection.getAllSelectedObjects().copy()
        for node in selected_objects:
            if node.callDecoration("isGroup"):
                op = GroupedOperation()

                group_parent = node.getParent()
                children = node.getChildren().copy()
                for child in children:
                    # Ungroup only 1 level deep
                    if child.getParent() != node:
                        continue

                    # Set the parent of the children to the parent of the group-node
                    op.addOperation(SetParentOperation(child, group_parent))

                    # Add all individual nodes to the selection
                    Selection.add(child)

                op.push()
                # Note: The group removes itself from the scene once all its children have left it,
                # see GroupDecorator._onChildrenChanged

    def _createSplashScreen(self):
        if self._is_headless:
            return None
        return CuraSplashScreen.CuraSplashScreen()

    def _onActiveMachineChanged(self):
        pass

    fileLoaded = pyqtSignal(str)
    fileCompleted = pyqtSignal(str)

    def _reloadMeshFinished(self, job):
        # TODO; This needs to be fixed properly. We now make the assumption that we only load a single mesh!
        job_result = job.getResult()
        if len(job_result) == 0:
            Logger.log("e", "Reloading the mesh failed.")
            return
        mesh_data = job_result[0].getMeshData()
        if not mesh_data:
            Logger.log("w", "Could not find a mesh in reloaded node.")
            return
        job._node.setMeshData(mesh_data)

    def _openFile(self, filename):
        self.readLocalFile(QUrl.fromLocalFile(filename))

    def _addProfileReader(self, profile_reader):
        # TODO: Add the profile reader to the list of plug-ins that can be used when importing profiles.
        pass

    def _addProfileWriter(self, profile_writer):
        pass

    @pyqtSlot("QSize")
    def setMinimumWindowSize(self, size):
        main_window = self.getMainWindow()
        if main_window:
            main_window.setMinimumSize(size)

    def getBuildVolume(self):
        return self._volume

    additionalComponentsChanged = pyqtSignal(str, arguments = ["areaId"])

    @pyqtProperty("QVariantMap", notify = additionalComponentsChanged)
    def additionalComponents(self):
        return self._additional_components

    ##  Add a component to a list of components to be reparented to another area in the GUI.
    #   The actual reparenting is done by the area itself.
    #   \param area_id \type{str} Identifying name of the area to which the component should be reparented
    #   \param component \type{QQuickComponent} The component that should be reparented
    @pyqtSlot(str, "QVariant")
    def addAdditionalComponent(self, area_id, component):
        if area_id not in self._additional_components:
            self._additional_components[area_id] = []
        self._additional_components[area_id].append(component)

        self.additionalComponentsChanged.emit(area_id)

    @pyqtSlot(str)
    def log(self, msg):
        Logger.log("d", msg)

    openProjectFile = pyqtSignal(QUrl, arguments = ["project_file"])  # Emitted when a project file is about to open.

    @pyqtSlot(QUrl, bool)
    def readLocalFile(self, file, skip_project_file_check = False):
        if not file.isValid():
            return

        scene = self.getController().getScene()

        for node in DepthFirstIterator(scene.getRoot()):
            if node.callDecoration("isBlockSlicing"):
                self.deleteAll()
                break

        if not skip_project_file_check and self.checkIsValidProjectFile(file):
            self.callLater(self.openProjectFile.emit, file)
            return

        if self.getPreferences().getValue("cura/select_models_on_load"):
            Selection.clear()

        f = file.toLocalFile()
        extension = os.path.splitext(f)[1]
        extension = extension.lower()
        filename = os.path.basename(f)
        if len(self._currently_loading_files) > 0:
            # If a non-slicable file is already being loaded, we prevent loading of any further non-slicable files
            if extension in self._non_sliceable_extensions:
                message = Message(
                    self._i18n_catalog.i18nc("@info:status",
                                       "Only one G-code file can be loaded at a time. Skipped importing {0}",
                                       filename), title = self._i18n_catalog.i18nc("@info:title", "Warning"))
                message.show()
                return
            # If file being loaded is non-slicable file, then prevent loading of any other files
            extension = os.path.splitext(self._currently_loading_files[0])[1]
            extension = extension.lower()
            if extension in self._non_sliceable_extensions:
                message = Message(
                    self._i18n_catalog.i18nc("@info:status",
                                       "Can't open any other file if G-code is loading. Skipped importing {0}",
                                       filename), title = self._i18n_catalog.i18nc("@info:title", "Error"))
                message.show()
                return

        self._currently_loading_files.append(f)
        if extension in self._non_sliceable_extensions:
            self.deleteAll(only_selectable = False)

        job = ReadMeshJob(f)
        job.finished.connect(self._readMeshFinished)
        job.start()

    def _readMeshFinished(self, job):
        global_container_stack = self.getGlobalContainerStack()
        if not global_container_stack:
            Logger.log("w", "Can't load meshes before a printer is added.")
            return

        nodes = job.getResult()
        file_name = job.getFileName()
        file_name_lower = file_name.lower()
        file_extension = file_name_lower.split(".")[-1]
        self._currently_loading_files.remove(file_name)

        self.fileLoaded.emit(file_name)
        target_build_plate = self.getMultiBuildPlateModel().activeBuildPlate

        root = self.getController().getScene().getRoot()
        fixed_nodes = []
        for node_ in DepthFirstIterator(root):
            if node_.callDecoration("isSliceable") and node_.callDecoration("getBuildPlateNumber") == target_build_plate:
                fixed_nodes.append(node_)
        machine_width = global_container_stack.getProperty("machine_width", "value")
        machine_depth = global_container_stack.getProperty("machine_depth", "value")
        arranger = Arrange.create(x = machine_width, y = machine_depth, fixed_nodes = fixed_nodes)
        min_offset = 8
        default_extruder_position = self.getMachineManager().defaultExtruderPosition
        default_extruder_id = self._global_container_stack.extruders[default_extruder_position].getId()

        select_models_on_load = self.getPreferences().getValue("cura/select_models_on_load")

        for original_node in nodes:

            # Create a CuraSceneNode just if the original node is not that type
            if isinstance(original_node, CuraSceneNode):
                node = original_node
            else:
                node = CuraSceneNode()
                node.setMeshData(original_node.getMeshData())

                #Setting meshdata does not apply scaling.
                if(original_node.getScale() != Vector(1.0, 1.0, 1.0)):
                    node.scale(original_node.getScale())

            node.setSelectable(True)
            node.setName(os.path.basename(file_name))
            self.getBuildVolume().checkBoundsAndUpdate(node)

            is_non_sliceable = "." + file_extension in self._non_sliceable_extensions

            if is_non_sliceable:
                # Need to switch first to the preview stage and then to layer view
                self.callLater(lambda: (self.getController().setActiveStage("PreviewStage"),
                                        self.getController().setActiveView("SimulationView")))

                block_slicing_decorator = BlockSlicingDecorator()
                node.addDecorator(block_slicing_decorator)
            else:
                sliceable_decorator = SliceableObjectDecorator()
                node.addDecorator(sliceable_decorator)

            scene = self.getController().getScene()

            # If there is no convex hull for the node, start calculating it and continue.
            if not node.getDecorator(ConvexHullDecorator):
                node.addDecorator(ConvexHullDecorator())
            for child in node.getAllChildren():
                if not child.getDecorator(ConvexHullDecorator):
                    child.addDecorator(ConvexHullDecorator())

            if file_extension != "3mf":
                if node.callDecoration("isSliceable"):
                    # Only check position if it's not already blatantly obvious that it won't fit.
                    if node.getBoundingBox() is None or self._volume.getBoundingBox() is None or node.getBoundingBox().width < self._volume.getBoundingBox().width or node.getBoundingBox().depth < self._volume.getBoundingBox().depth:
                        # Find node location
                        offset_shape_arr, hull_shape_arr = ShapeArray.fromNode(node, min_offset = min_offset)

                        # If a model is to small then it will not contain any points
                        if offset_shape_arr is None and hull_shape_arr is None:
                            Message(self._i18n_catalog.i18nc("@info:status", "The selected model was too small to load."),
                                    title=self._i18n_catalog.i18nc("@info:title", "Warning")).show()
                            return

                        # Step is for skipping tests to make it a lot faster. it also makes the outcome somewhat rougher
                        arranger.findNodePlacement(node, offset_shape_arr, hull_shape_arr, step = 10)

            # This node is deep copied from some other node which already has a BuildPlateDecorator, but the deepcopy
            # of BuildPlateDecorator produces one that's associated with build plate -1. So, here we need to check if
            # the BuildPlateDecorator exists or not and always set the correct build plate number.
            build_plate_decorator = node.getDecorator(BuildPlateDecorator)
            if build_plate_decorator is None:
                build_plate_decorator = BuildPlateDecorator(target_build_plate)
                node.addDecorator(build_plate_decorator)
            build_plate_decorator.setBuildPlateNumber(target_build_plate)

            op = AddSceneNodeOperation(node, scene.getRoot())
            op.push()

            node.callDecoration("setActiveExtruder", default_extruder_id)
            scene.sceneChanged.emit(node)

            if select_models_on_load:
                Selection.add(node)

        self.fileCompleted.emit(file_name)

    def addNonSliceableExtension(self, extension):
        self._non_sliceable_extensions.append(extension)

    @pyqtSlot(str, result=bool)
    def checkIsValidProjectFile(self, file_url):
        """
        Checks if the given file URL is a valid project file.
        """
        file_path = QUrl(file_url).toLocalFile()
        workspace_reader = self.getWorkspaceFileHandler().getReaderForFile(file_path)
        if workspace_reader is None:
            return False  # non-project files won't get a reader
        try:
            result = workspace_reader.preRead(file_path, show_dialog=False)
            return result == WorkspaceReader.PreReadResult.accepted
        except Exception as e:
            Logger.logException("e", "Could not check file %s", file_url)
            return False

    def _onContextMenuRequested(self, x: float, y: float) -> None:
        # Ensure we select the object if we request a context menu over an object without having a selection.
        if not Selection.hasSelection():
            node = self.getController().getScene().findObject(cast(SelectionPass, self.getRenderer().getRenderPass("selection")).getIdAtPosition(x, y))
            if node:
                parent = node.getParent()
                while(parent and parent.callDecoration("isGroup")):
                    node = parent
                    parent = node.getParent()

                Selection.add(node)

    @pyqtSlot()
    def showMoreInformationDialogForAnonymousDataCollection(self):
        try:
            slice_info = self._plugin_registry.getPluginObject("SliceInfoPlugin")
            slice_info.showMoreInfoDialog()
        except PluginNotFoundError:
            Logger.log("w", "Plugin SliceInfo was not found, so not able to show the info dialog.")

    def addSidebarCustomMenuItem(self, menu_item: dict) -> None:
        self._sidebar_custom_menu_items.append(menu_item)

    def getSidebarCustomMenuItems(self) -> list:
        return self._sidebar_custom_menu_items
<|MERGE_RESOLUTION|>--- conflicted
+++ resolved
@@ -129,8 +129,6 @@
 
 numpy.seterr(all = "ignore")
 
-<<<<<<< HEAD
-=======
 try:
     from cura.CuraVersion import CuraAppDisplayName, CuraVersion, CuraBuildType, CuraDebugMode, CuraSDKVersion  # type: ignore
 except ImportError:
@@ -140,7 +138,6 @@
     CuraDebugMode = False
     CuraSDKVersion = "6.0.0"
 
->>>>>>> 3f7c9227
 
 class CuraApplication(QtApplication):
     # SettingVersion represents the set of settings available in the machine/extruder definitions.
