# Copyright (c) 2016 Ultimaker B.V.
# Cura is released under the terms of the AGPLv3 or higher.

<<<<<<< HEAD
from PyQt5.QtCore import QObject, pyqtSlot, pyqtProperty, pyqtSignal
=======
from PyQt5.QtCore import QObject, pyqtProperty, pyqtSignal
from UM.FlameProfiler import pyqtSlot
import UM.Settings
>>>>>>> 32fd02bd
from UM.Application import Application
from UM.Logger import Logger


##    The settingInheritance manager is responsible for checking each setting in order to see if one of the "deeper"
#     containers has a setting function and the topmost one with a value has a value. We need to have this check
#     because some profiles tend to have 'hardcoded' values that break our inheritance. A good example of that are the
#     speed settings. If all the children of print_speed have a single value override, changing the speed won't
#     actually do anything, as only the 'leaf' settings are used by the engine.
from UM.Settings.ContainerStack import ContainerStack
from UM.Settings.SettingFunction import SettingFunction
from UM.Settings.SettingInstance import InstanceState

from cura.Settings.ExtruderManager import ExtruderManager

class SettingInheritanceManager(QObject):
    def __init__(self, parent = None):
        super().__init__(parent)
        Application.getInstance().globalContainerStackChanged.connect(self._onGlobalContainerChanged)
        self._global_container_stack = None
        self._settings_with_inheritance_warning = []
        self._active_container_stack = None
        self._onGlobalContainerChanged()

        ExtruderManager.getInstance().activeExtruderChanged.connect(self._onActiveExtruderChanged)
        self._onActiveExtruderChanged()

    settingsWithIntheritanceChanged = pyqtSignal()

    ##  Get the keys of all children settings with an override.
    @pyqtSlot(str, result = "QStringList")
    def getChildrenKeysWithOverride(self, key):
        definitions = self._global_container_stack.getBottom().findDefinitions(key=key)
        if not definitions:
            Logger.log("w", "Could not find definition for key [%s]", key)
            return []
        result = []
        for key in definitions[0].getAllKeys():
            if key in self._settings_with_inheritance_warning:
                result.append(key)
        return result

    @pyqtSlot(str, str, result = "QStringList")
    def getOverridesForExtruder(self, key, extruder_index):
        multi_extrusion = self._global_container_stack.getProperty("machine_extruder_count", "value") > 1
        if not multi_extrusion:
            return self._settings_with_inheritance_warning
        extruder = ExtruderManager.getInstance().getExtruderStack(extruder_index)
        if not extruder:
            Logger.log("w", "Unable to find extruder for current machine with index %s", extruder_index)
            return []

        definitions = self._global_container_stack.getBottom().findDefinitions(key=key)
        if not definitions:
            Logger.log("w", "Could not find definition for key [%s] (2)", key)
            return []
        result = []
        for key in definitions[0].getAllKeys():
            if self._settingIsOverwritingInheritance(key, extruder):
                result.append(key)

        return result

    @pyqtSlot(str)
    def manualRemoveOverride(self, key):
        if key in self._settings_with_inheritance_warning:
            self._settings_with_inheritance_warning.remove(key)
            self.settingsWithIntheritanceChanged.emit()

    @pyqtSlot()
    def forceUpdate(self):
        self._update()

    def _onActiveExtruderChanged(self):
        new_active_stack = ExtruderManager.getInstance().getActiveExtruderStack()
        if not new_active_stack:
            new_active_stack = self._global_container_stack

        if new_active_stack != self._active_container_stack:  # Check if changed
            if self._active_container_stack:  # Disconnect signal from old container (if any)
                self._active_container_stack.propertyChanged.disconnect(self._onPropertyChanged)
                self._active_container_stack.containersChanged.disconnect(self._onContainersChanged)

            self._active_container_stack = new_active_stack
            self._active_container_stack.propertyChanged.connect(self._onPropertyChanged)
            self._active_container_stack.containersChanged.connect(self._onContainersChanged)
            self._update()  # Ensure that the settings_with_inheritance_warning list is populated.

    def _onPropertyChanged(self, key, property_name):
        if (property_name == "value" or property_name == "enabled") and self._global_container_stack:
            definitions = self._global_container_stack.getBottom().findDefinitions(key = key)
            if not definitions:
                return

            has_overwritten_inheritance = self._settingIsOverwritingInheritance(key)

            settings_with_inheritance_warning_changed = False

            # Check if the setting needs to be in the list.
            if key not in self._settings_with_inheritance_warning and has_overwritten_inheritance:
                self._settings_with_inheritance_warning.append(key)
                settings_with_inheritance_warning_changed = True
            elif key in self._settings_with_inheritance_warning and not has_overwritten_inheritance:
                self._settings_with_inheritance_warning.remove(key)
                settings_with_inheritance_warning_changed = True

            # Find the topmost parent (Assumed to be a category)
            parent = definitions[0].parent
            while parent.parent is not None:
                parent = parent.parent

            if parent.key not in self._settings_with_inheritance_warning and has_overwritten_inheritance:
                # Category was not in the list yet, so needs to be added now.
                self._settings_with_inheritance_warning.append(parent.key)
                settings_with_inheritance_warning_changed = True

            elif parent.key in self._settings_with_inheritance_warning and not has_overwritten_inheritance:
                # Category was in the list and one of it's settings is not overwritten.
                if not self._recursiveCheck(parent):  # Check if any of it's children have overwritten inheritance.
                    self._settings_with_inheritance_warning.remove(parent.key)
                    settings_with_inheritance_warning_changed = True

            # Emit the signal if there was any change to the list.
            if settings_with_inheritance_warning_changed:
                self.settingsWithIntheritanceChanged.emit()

    def _recursiveCheck(self, definition):
        for child in definition.children:
            if child.key in self._settings_with_inheritance_warning:
                return True
            if child.children:
                if self._recursiveCheck(child):
                    return True
        return False

    @pyqtProperty("QVariantList", notify = settingsWithIntheritanceChanged)
    def settingsWithInheritanceWarning(self):
        return self._settings_with_inheritance_warning

    ##  Check if a setting has an inheritance function that is overwritten
    def _settingIsOverwritingInheritance(self, key: str, stack: ContainerStack = None) -> bool:
        has_setting_function = False
        if not stack:
            stack = self._active_container_stack
        containers = []

        ## Check if the setting has a user state. If not, it is never overwritten.
        has_user_state = stack.getProperty(key, "state") == InstanceState.User
        if not has_user_state:
            return False

        ## If a setting is not enabled, don't label it as overwritten (It's never visible anyway).
        if not stack.getProperty(key, "enabled"):
            return False

        ## Also check if the top container is not a setting function (this happens if the inheritance is restored).
        if isinstance(stack.getTop().getProperty(key, "value"), SettingFunction):
            return False

        ##  Mash all containers for all the stacks together.
        while stack:
            containers.extend(stack.getContainers())
            stack = stack.getNextStack()
        has_non_function_value = False
        for container in containers:
            try:
                value = container.getProperty(key, "value")
            except AttributeError:
                continue
            if value is not None:
                # If a setting doesn't use any keys, it won't change it's value, so treat it as if it's a fixed value
                has_setting_function = isinstance(value, SettingFunction)
                if has_setting_function:
                    for setting_key in value.getUsedSettingKeys():
                        if setting_key in self._active_container_stack.getAllKeys():
                            break # We found an actual setting. So has_setting_function can remain true
                    else:
                        # All of the setting_keys turned out to not be setting keys at all!
                        # This can happen due enum keys also being marked as settings.
                        has_setting_function = False

                if has_setting_function is False:
                    has_non_function_value = True
                    continue

            if has_setting_function:
                break  # There is a setting function somewhere, stop looking deeper.
        return has_setting_function and has_non_function_value

    def _update(self):
        self._settings_with_inheritance_warning = []  # Reset previous data.

        # Check all setting keys that we know of and see if they are overridden.
        for setting_key in self._global_container_stack.getAllKeys():
            override = self._settingIsOverwritingInheritance(setting_key)
            if override:
                self._settings_with_inheritance_warning.append(setting_key)

        # Check all the categories if any of their children have their inheritance overwritten.
        for category in self._global_container_stack.getBottom().findDefinitions(type = "category"):
            if self._recursiveCheck(category):
                self._settings_with_inheritance_warning.append(category.key)

        # Notify others that things have changed.
        self.settingsWithIntheritanceChanged.emit()

    def _onGlobalContainerChanged(self):
        if self._global_container_stack:
            self._global_container_stack.propertyChanged.disconnect(self._onPropertyChanged)
            self._global_container_stack.containersChanged.disconnect(self._onContainersChanged)
        self._global_container_stack = Application.getInstance().getGlobalContainerStack()
        if self._global_container_stack:
            self._global_container_stack.containersChanged.connect(self._onContainersChanged)
            self._global_container_stack.propertyChanged.connect(self._onPropertyChanged)
        self._onActiveExtruderChanged()

    def _onContainersChanged(self, container):
        # TODO: Multiple container changes in sequence now cause quite a few recalculations.
        # This isn't that big of an issue, but it could be in the future.
        self._update()

    @staticmethod
    def createSettingInheritanceManager(engine=None, script_engine=None):
        return SettingInheritanceManager()<|MERGE_RESOLUTION|>--- conflicted
+++ resolved
@@ -1,13 +1,8 @@
 # Copyright (c) 2016 Ultimaker B.V.
 # Cura is released under the terms of the AGPLv3 or higher.
 
-<<<<<<< HEAD
-from PyQt5.QtCore import QObject, pyqtSlot, pyqtProperty, pyqtSignal
-=======
 from PyQt5.QtCore import QObject, pyqtProperty, pyqtSignal
 from UM.FlameProfiler import pyqtSlot
-import UM.Settings
->>>>>>> 32fd02bd
 from UM.Application import Application
 from UM.Logger import Logger
 
