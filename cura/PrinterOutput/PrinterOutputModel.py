--- conflicted
+++ resolved
@@ -175,13 +175,8 @@
     def getController(self) -> "PrinterOutputController":
         return self._controller
 
-<<<<<<< HEAD
-    @pyqtProperty(str, notify=nameChanged)
+    @pyqtProperty(str, notify = nameChanged)
     def name(self) -> str:
-=======
-    @pyqtProperty(str, notify = nameChanged)
-    def name(self):
->>>>>>> 95f89044
         return self._name
 
     def setName(self, name: str) -> None:
